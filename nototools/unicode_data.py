#!/usr/bin/env python
# -*- coding: utf-8 -*-#
# Copyright 2014 Google Inc. All rights reserved.
#
# Licensed under the Apache License, Version 2.0 (the "License");
# you may not use this file except in compliance with the License.
# You may obtain a copy of the License at
#
#     http://www.apache.org/licenses/LICENSE-2.0
#
# Unless required by applicable law or agreed to in writing, software
# distributed under the License is distributed on an "AS IS" BASIS,
# WITHOUT WARRANTIES OR CONDITIONS OF ANY KIND, either express or implied.
# See the License for the specific language governing permissions and
# limitations under the License.

"""Bleeding-edge version of Unicode Character Database.

Provides an interface similar to Python's own unicodedata package, but with
the bleeding-edge data. The implementation is not efficient at all, it's
just done this way for the ease of use. The data is coming from bleeding
edge version of the Unicode Standard not yet published, so it is expected to
be unstable and sometimes inconsistent.
"""

__author__ = (
    "roozbeh@google.com (Roozbeh Pournader) and " "cibu@google.com (Cibu Johny)"
)

import codecs
import collections
import os
from os import path
import re

from nototools.py23 import unichr, unicode, basestring

try:
    import unicodedata2 as unicodedata  # Unicode 8 compliant native lib
except ImportError:
    import unicodedata  # Python's internal library

from nototools import tool_utils  # parse_int_ranges

# Update this when we update the base version data we use
<<<<<<< HEAD
UNICODE_VERSION = 13.0
=======
UNICODE_VERSION = 14.0
>>>>>>> c0502eef

_data_is_loaded = False
_property_value_aliases_data = {}
_character_names_data = {}
_general_category_data = {}
_combining_class_data = {}
_decomposition_data = {}
_bidi_mirroring_characters = set()
_script_data = {}
_script_extensions_data = {}
_block_data = {}
_block_range = {}
_block_names = []
_age_data = {}
_bidi_mirroring_glyph_data = {}
_core_properties_data = {}
_indic_positional_data = {}
_indic_syllabic_data = {}
_defined_characters = set()
_script_code_to_long_name = {}
_folded_script_name_to_code = {}
_lower_to_upper_case = {}

# emoji data
_presentation_default_emoji = None
_presentation_default_text = None
_emoji_modifier_base = None
_emoji = None
_emoji_variants = None
_emoji_variants_proposed = None

# non-emoji variant data
_variant_data = None
_variant_data_cps = None

# proposed emoji
_proposed_emoji_data = None
_proposed_emoji_data_cps = None

# emoji sequences
_emoji_sequence_data = None
_emoji_non_vs_to_canonical = None
_emoji_group_data = None

# nameslist/namealiases
_nameslist_see_also = None
_namealiases_alt_names = None


def load_data():
    """Loads the data files needed for the module.

    Could be used by processes that care about controlling when the data is
    loaded. Otherwise, data will be loaded the first time it's needed.
    """
    global _data_is_loaded

    if not _data_is_loaded:
        _load_property_value_aliases_txt()
        _load_unicode_data_txt()
        _load_scripts_txt()
        _load_script_extensions_txt()
        _load_blocks_txt()
        _load_derived_age_txt()
        _load_derived_core_properties_txt()
        _load_bidi_mirroring_txt()
        _load_indic_data()
        _load_emoji_data()
        _load_emoji_sequence_data()
        _load_unicode_emoji_variants()
        _load_variant_data()
        _load_proposed_emoji_data()
        _load_nameslist_data()
        _load_namealiases_data()

        _data_is_loaded = True


def name(char, *args):
    """Returns the name of a character.

    Raises a ValueError exception if the character is undefined, unless an
    extra argument is given, in which case it will return that argument.
    """
    if isinstance(char, int):
        char = unichr(char)
    # First try and get the name from unidata, which is faster and supports
    # CJK and Hangul automatic names
    try:
        return unicodedata.name(char)
    except ValueError as val_error:
        cp = ord(char)
        load_data()
        if cp in _character_names_data:
            return _character_names_data[cp]
        elif (cp,) in _emoji_sequence_data:
            return _emoji_sequence_data[(cp,)][0]
        elif args:
            return args[0]
        else:
            raise Exception('no name for "%0x"' % ord(char))


def _char_to_int(char):
    """Converts a potential character to its scalar value."""
    if type(char) in [str, type(u"")]:
        return ord(char)
    else:
        return char


def derived_props():
    load_data()
    return frozenset(_core_properties_data.keys())


def chars_with_property(propname):
    load_data()
    return frozenset(_core_properties_data[propname])


def category(char):
    """Returns the general category of a character."""
    load_data()
    char = _char_to_int(char)
    try:
        return _general_category_data[char]
    except KeyError:
        return "Cn"  # Unassigned


def combining(char):
    """Returns the canonical combining class of a character."""
    load_data()
    char = _char_to_int(char)
    try:
        return _combining_class_data[char]
    except KeyError:
        return 0


def to_upper(char):
    """Returns the upper case for a lower case character.
    This is not full upper casing, but simply reflects the 1-1
    mapping in UnicodeData.txt."""
    load_data()
    cp = _char_to_int(char)
    try:
        if _general_category_data[cp] == "Ll":
            return unichr(_lower_to_upper_case[cp])
    except KeyError:
        pass
    return char


def canonical_decomposition(char):
    """Returns the canonical decomposition of a character as a Unicode string."""
    load_data()
    char = _char_to_int(char)
    try:
        return _decomposition_data[char]
    except KeyError:
        return u""


def script(char):
    """Returns the script property of a character as a four-letter code."""
    load_data()
    char = _char_to_int(char)
    try:
        return _script_data[char]
    except KeyError:
        return "Zzzz"  # Unknown


def script_extensions(char):
    """Returns the script extensions property of a character.

    The return value is a frozenset of four-letter script codes.
    """
    load_data()
    char = _char_to_int(char)
    try:
        return _script_extensions_data[char]
    except KeyError:
        return frozenset([script(char)])


def block(char):
    """Returns the block property of a character."""
    load_data()
    char = _char_to_int(char)
    try:
        return _block_data[char]
    except KeyError:
        return "No_Block"


def block_range(block):
    """Returns a range (first, last) of the named block."""
    load_data()
    return _block_range[block]


def block_chars(block):
    """Returns a frozenset of the cps in the named block."""
    load_data()
    first, last = _block_range[block]
    return frozenset(range(first, last + 1))


def block_names():
    """Returns the names of the blocks in block order."""
    load_data()
    return _block_names[:]


def age(char):
    """Returns the age property of a character as a string.

    Returns None if the character is unassigned."""
    load_data()
    char = _char_to_int(char)
    try:
        return _age_data[char]
    except KeyError:
        return None


# Uniscribe treats these ignorables (Hangul fillers) as spacing.
UNISCRIBE_USED_IGNORABLES = frozenset([0x115F, 0x1160, 0x3164, 0xFFA0])


def is_default_ignorable(char):
    """Returns true if the character has the Default_Ignorable property."""
    load_data()
    if isinstance(char, (str, unicode)):
        char = ord(char)
    return char in _core_properties_data["Default_Ignorable_Code_Point"]


def default_ignorables():
    load_data()
    return frozenset(_core_properties_data["Default_Ignorable_Code_Point"])


def is_defined(char):
    """Returns true if the character is defined in the Unicode Standard."""
    load_data()
    if isinstance(char, (str, unicode)):
        char = ord(char)
    return char in _defined_characters


def is_private_use(char):
    """Returns true if the characters is a private use character."""
    return category(char) == "Co"


def mirrored(char):
    """Returns 1 if the characters is bidi mirroring, 0 otherwise."""
    load_data()
    if isinstance(char, (str, unicode)):
        char = ord(char)
    return int(char in _bidi_mirroring_characters)


def bidi_mirroring_glyph(char):
    """Returns the bidi mirroring glyph property of a character."""
    load_data()
    if isinstance(char, (str, unicode)):
        char = ord(char)
    try:
        return _bidi_mirroring_glyph_data[char]
    except KeyError:
        return None


def mirrored_chars():
    return frozenset(_bidi_mirroring_glyph_data.keys())


def indic_positional_category(char):
    """Returns the Indic positional category of a character."""
    load_data()
    if isinstance(char, (str, unicode)):
        char = ord(char)
    try:
        return _indic_positional_data[char]
    except KeyError:
        return "NA"


def indic_syllabic_category(char):
    """Returns the Indic syllabic category of a character."""
    load_data()
    if isinstance(char, (str, unicode)):
        char = ord(char)
    try:
        return _bidi_syllabic_data[char]
    except KeyError:
        return "Other"


def create_script_to_chars():
    """Returns a mapping from script to defined characters, based on script and
    extensions, for all scripts."""
    load_data()
    result = collections.defaultdict(set)
    for cp in _defined_characters:
        if cp in _script_data:
            result[_script_data[cp]].add(cp)
        if cp in _script_extensions_data:
            for script in _script_extensions_data[cp]:
                result[script].add(cp)
    return result


_DEFINED_CHARACTERS_CACHE = {}


def defined_characters(version=None, scr=None):
    """Returns the set of all defined characters in the Unicode Standard."""
    load_data()
    # handle common error where version is passed as string, the age test
    # will always pass
    if version is not None:
        version = float(version)
    try:
        return _DEFINED_CHARACTERS_CACHE[(version, scr)]
    except KeyError:
        pass
    characters = _defined_characters
    if version is not None:
        characters = {
            char
            for char in characters
            if age(char) is not None and float(age(char)) <= version
        }
    if scr is not None:
        characters = {
            char
            for char in characters
            if script(char) == scr or scr in script_extensions(char)
        }
    characters = frozenset(characters)
    _DEFINED_CHARACTERS_CACHE[(version, scr)] = characters
    return characters


_strip_re = re.compile(r"[-'_ ]+")


def _folded_script_name(script_name):
    """Folds a script name to its bare bones for comparison."""
    # string.translate is changed by codecs, the method no longer takes two
    # parameters and so script_name.translate(None, "'-_ ") fails to compile
    return _strip_re.sub("", script_name).lower()


def script_code(script_name):
    """Returns the four-letter ISO 15924 code of a script from its long name."""
    load_data()
    folded_script_name = _folded_script_name(script_name)
    try:
        return _HARD_CODED_FOLDED_SCRIPT_NAME_TO_CODE[folded_script_name]
    except:
        return _folded_script_name_to_code.get(folded_script_name, "Zzzz")


# We use some standard script codes that are not assigned to a codepoint
# by unicode, e.g. Zsym.  The data based off Scripts.txt doesn't contain
# these so we add them here.  There are also a few names with punctuation
# that we special-case
_HARD_CODED_HUMAN_READABLE_SCRIPT_NAMES = {
    "Aran": "Nastaliq",  # not assigned
    "Nkoo": "N'Ko",
    "Phag": "Phags-pa",
    "Piqd": "Klingon",  # not assigned
    "Zmth": "Math",  # not assigned
    "Zsye": "Emoji",  # not assigned
    "Zsym": "Symbols",  # not assigned
}

_HARD_CODED_FOLDED_SCRIPT_NAME_TO_CODE = {
    _folded_script_name(name): code
    for code, name in _HARD_CODED_HUMAN_READABLE_SCRIPT_NAMES.items()
}


def human_readable_script_name(code):
    """Returns a human-readable name for the script code."""
    try:
        return _HARD_CODED_HUMAN_READABLE_SCRIPT_NAMES[code]
    except KeyError:
        load_data()
        return _script_code_to_long_name[code]


def all_scripts():
    """Return a frozenset of all four-letter script codes."""
    load_data()
    return frozenset(_script_code_to_long_name.keys())


_DATA_DIR_PATH = path.join(
    path.abspath(path.dirname(__file__)), os.pardir, "third_party", "ucd"
)


def open_unicode_data_file(data_file_name):
    """Opens a Unicode data file.

    Args:
      data_file_name: A string containing the filename of the data file.

    Returns:
      A file handle to the data file.
    """
    filename = path.join(_DATA_DIR_PATH, data_file_name)
    return codecs.open(filename, "r", "utf-8")


def _parse_code_ranges(input_data):
    """Reads Unicode code ranges with properties from an input string.

    Reads a Unicode data file already imported into a string. The format is
    the typical Unicode data file format with either one character or a
    range of characters separated by a semicolon with a property value (and
    potentially comments after a number sign, that will be ignored).

    Example source data file:
      http://www.unicode.org/Public/UNIDATA/Scripts.txt

    Example data:
      0000..001F    ; Common # Cc  [32] <control-0000>..<control-001F>
      0020          ; Common # Zs       SPACE

    Args:
      input_data: An input string, containing the data.

    Returns:
      A list of tuples corresponding to the input data, with each tuple
      containing the beginning of the range, the end of the range, and the
      property value for the range. For example:
      [(0, 31, 'Common'), (32, 32, 'Common')]
    """
    ranges = []
    line_regex = re.compile(
        r"^"
        r"([0-9A-F]{4,6})"  # first character code
        r"(?:\.\.([0-9A-F]{4,6}))?"  # optional second character code
        r"\s*;\s*"
        r"([^#]+)"
    )  # the data, up until the potential comment
    for line in input_data.split("\n"):
        match = line_regex.match(line)
        if not match:
            continue

        first, last, data = match.groups()
        if last is None:
            last = first

        first = int(first, 16)
        last = int(last, 16)
        data = data.rstrip()

        ranges.append((first, last, data))

    return ranges


def _parse_semicolon_separated_data(input_data):
    """Reads semicolon-separated Unicode data from an input string.

    Reads a Unicode data file already imported into a string. The format is
    the Unicode data file format with a list of values separated by
    semicolons. The number of the values on different lines may be different
    from another.

    Example source data file:
      http://www.unicode.org/Public/UNIDATA/PropertyValueAliases.txt

    Example data:
      sc;  Cher  ; Cherokee
      sc;  Copt  ; Coptic   ; Qaac

    Args:
      input_data: An input string, containing the data.

    Returns:
      A list of lists corresponding to the input data, with each individual
      list containing the values as strings. For example:
      [['sc', 'Cher', 'Cherokee'], ['sc', 'Copt', 'Coptic', 'Qaac']]
    """
    all_data = []
    for line in input_data.split("\n"):
        line = line.split("#", 1)[0].strip()  # remove the comment
        if not line:
            continue

        fields = line.split(";")
        fields = [field.strip() for field in fields]
        all_data.append(fields)

    return all_data


def _load_unicode_data_txt():
    """Load character data from UnicodeData.txt."""
    global _defined_characters
    global _bidi_mirroring_characters
    if _defined_characters:
        return

    with open_unicode_data_file("UnicodeData.txt") as unicode_data_txt:
        unicode_data = _parse_semicolon_separated_data(unicode_data_txt.read())

    for line in unicode_data:
        code = int(line[0], 16)
        char_name = line[1]
        general_category = line[2]
        combining_class = int(line[3])

        decomposition = line[5]
        if decomposition.startswith("<"):
            # We only care about canonical decompositions
            decomposition = ""
        decomposition = decomposition.split()
        decomposition = [unichr(int(char, 16)) for char in decomposition]
        decomposition = "".join(decomposition)

        bidi_mirroring = line[9] == "Y"
        if general_category == "Ll":
            upcode = line[12]
            if upcode:
                upper_case = int(upcode, 16)
                _lower_to_upper_case[code] = upper_case

        if char_name.endswith("First>"):
            last_range_opener = code
        elif char_name.endswith("Last>"):
            # Ignore surrogates
            if "Surrogate" not in char_name:
                for char in range(last_range_opener, code + 1):
                    _general_category_data[char] = general_category
                    _combining_class_data[char] = combining_class
                    if bidi_mirroring:
                        _bidi_mirroring_characters.add(char)
                    _defined_characters.add(char)
        else:
            _character_names_data[code] = char_name
            _general_category_data[code] = general_category
            _combining_class_data[code] = combining_class
            if bidi_mirroring:
                _bidi_mirroring_characters.add(code)
            _decomposition_data[code] = decomposition
            _defined_characters.add(code)

    _defined_characters = frozenset(_defined_characters)
    _bidi_mirroring_characters = frozenset(_bidi_mirroring_characters)


def _load_scripts_txt():
    """Load script property from Scripts.txt."""
    with open_unicode_data_file("Scripts.txt") as scripts_txt:
        script_ranges = _parse_code_ranges(scripts_txt.read())

    for first, last, script_name in script_ranges:
        folded_script_name = _folded_script_name(script_name)
        script = _folded_script_name_to_code[folded_script_name]
        for char_code in range(first, last + 1):
            _script_data[char_code] = script


def _load_script_extensions_txt():
    """Load script property from ScriptExtensions.txt."""
    with open_unicode_data_file("ScriptExtensions.txt") as se_txt:
        script_extensions_ranges = _parse_code_ranges(se_txt.read())

    for first, last, script_names in script_extensions_ranges:
        script_set = frozenset(script_names.split(" "))
        for character_code in range(first, last + 1):
            _script_extensions_data[character_code] = script_set


def _load_blocks_txt():
    """Load block name from Blocks.txt."""
    with open_unicode_data_file("Blocks.txt") as blocks_txt:
        block_ranges = _parse_code_ranges(blocks_txt.read())

    for first, last, block_name in block_ranges:
        _block_names.append(block_name)
        _block_range[block_name] = (first, last)
        for character_code in range(first, last + 1):
            _block_data[character_code] = block_name


def _load_derived_age_txt():
    """Load age property from DerivedAge.txt."""
    with open_unicode_data_file("DerivedAge.txt") as derived_age_txt:
        age_ranges = _parse_code_ranges(derived_age_txt.read())

    for first, last, char_age in age_ranges:
        for char_code in range(first, last + 1):
            _age_data[char_code] = char_age


def _load_derived_core_properties_txt():
    """Load derived core properties from Blocks.txt."""
    with open_unicode_data_file("DerivedCoreProperties.txt") as dcp_txt:
        dcp_ranges = _parse_code_ranges(dcp_txt.read())

    for first, last, property_name in dcp_ranges:
        for character_code in range(first, last + 1):
            try:
                _core_properties_data[property_name].add(character_code)
            except KeyError:
                _core_properties_data[property_name] = {character_code}


def _load_property_value_aliases_txt():
    """Load property value aliases from PropertyValueAliases.txt."""
    with open_unicode_data_file("PropertyValueAliases.txt") as pva_txt:
        aliases = _parse_semicolon_separated_data(pva_txt.read())

    for data_item in aliases:
        if data_item[0] == "sc":  # Script
            code = data_item[1]
            long_name = data_item[2]
            _script_code_to_long_name[code] = long_name.replace("_", " ")
            folded_name = _folded_script_name(long_name)
            _folded_script_name_to_code[folded_name] = code


def _load_bidi_mirroring_txt():
    """Load bidi mirroring glyphs from BidiMirroring.txt."""

    with open_unicode_data_file("BidiMirroring.txt") as bidi_mirroring_txt:
        bmg_pairs = _parse_semicolon_separated_data(bidi_mirroring_txt.read())

    for char, bmg in bmg_pairs:
        char = int(char, 16)
        bmg = int(bmg, 16)
        _bidi_mirroring_glyph_data[char] = bmg


def _load_indic_data():
    """Load Indic properties from Indic(Positional|Syllabic)Category.txt."""
    with open_unicode_data_file("IndicPositionalCategory.txt") as inpc_txt:
        positional_ranges = _parse_code_ranges(inpc_txt.read())
    for first, last, char_position in positional_ranges:
        for char_code in range(first, last + 1):
            _indic_positional_data[char_code] = char_position

    with open_unicode_data_file("IndicSyllabicCategory.txt") as insc_txt:
        syllabic_ranges = _parse_code_ranges(insc_txt.read())
    for first, last, char_syllabic_category in syllabic_ranges:
        for char_code in range(first, last + 1):
            _indic_syllabic_data[char_code] = char_syllabic_category


def _load_emoji_data():
    """Parse the new draft format of emoji-data.txt"""
    global _presentation_default_emoji, _presentation_default_text
    global _emoji, _emoji_modifier_base

    if _presentation_default_emoji:
        return

    emoji_sets = {
        "Emoji": set(),
        "Emoji_Presentation": set(),
        "Emoji_Modifier": set(),
        "Emoji_Modifier_Base": set(),
        "Extended_Pictographic": set(),
        "Emoji_Component": set(),
    }

    set_names = "|".join(sorted(emoji_sets.keys()))
    line_re = re.compile(
        r"([0-9A-F]{4,6})(?:\.\.([0-9A-F]{4,6}))?\s*;\s*" r"(%s)\s*#.*$" % set_names
    )

    with open_unicode_data_file("emoji-data.txt") as f:
        for line in f:
            line = line.strip()
            if not line or line[0] == "#":
                continue
            m = line_re.match(line)
            if not m:
                raise ValueError('Did not match "%s"' % line)
            start = int(m.group(1), 16)
            end = start if not m.group(2) else int(m.group(2), 16)
            emoji_set = emoji_sets.get(m.group(3))
            emoji_set.update(range(start, end + 1))

    # allow our legacy use of handshake and wrestlers with skin tone modifiers
    emoji_sets["Emoji_Modifier_Base"] |= {0x1F91D, 0x1F93C}

    _presentation_default_emoji = frozenset(emoji_sets["Emoji_Presentation"])
    _presentation_default_text = frozenset(
        emoji_sets["Emoji"] - emoji_sets["Emoji_Presentation"]
    )
    _emoji_modifier_base = frozenset(emoji_sets["Emoji_Modifier_Base"])
    _emoji = frozenset(emoji_sets["Emoji"])

    # we have no real use for the 'Emoji_Regional_Indicator' and
    # 'Emoji_Component' sets, and they're not documented, so ignore them.
    # The regional indicator set is just the 26 regional indicator
    # symbols, and the component set is number sign, asterisk, ASCII digits,
    # the regional indicators, and the skin tone modifiers.


PROPOSED_EMOJI_AGE = 1000.0
ZWJ = 0x200D
EMOJI_VS = 0xFE0F
EMOJI_SEQUENCE_TYPES = frozenset(
    [
        "Basic_Emoji",
        "Emoji_Keycap_Sequence",
        "Emoji_Combining_Sequence",
        "Emoji_Flag_Sequence",
        "RGI_Emoji_Flag_Sequence",
        "RGI_Emoji_Tag_Sequence",
        "Emoji_Modifier_Sequence",
        "RGI_Emoji_Modifier_Sequence",
        "RGI_Emoji_ZWJ_Sequence",
        "Emoji_ZWJ_Sequence",
        "Emoji_Single_Sequence",
    ]
)

# Unicode 12 decided to be 'helpful' and included single emoji in the sequence
# data, but unlike all the other data represents these in batches as XXXX..XXXX
# rather than one per line.  We can't get name data for these so we can't
# use that data, but still have to parse the line.
def _read_emoji_data(lines):
    """Parse lines of emoji data and return a map from sequence to tuples of
    name, age, type."""
    line_re = re.compile(
        r"(?:([0-9A-F ]+)|([0-9A-F]+\.\.[0-9A-F]+)\s*);\s*(%s)\s*;\s*([^#]*)\s*#\s*E?(\d+\.\d+).*"
        % "|".join(EMOJI_SEQUENCE_TYPES)
    )
    result = {}
    for line in lines:
        line = line.strip()
        if not line or line[0] == "#":
            continue
        m = line_re.match(line)
        if not m:
            raise ValueError('"%s" Did not match "%s"' % (line_re.pattern, line))

        # group 1 is a sequence, group 2 is a range of single character sequences.
        # we can't process the range because we don't have a name for each character
        # in the range, so skip it and get these emoji and their names from
        # UnicodeData
        if m.group(2):
            continue

        seq_type = m.group(3).strip().encode("ascii")
        seq = tuple(int(s, 16) for s in m.group(1).split())
        name = m.group(4).strip()
        age = float(m.group(5))
        result[seq] = (name, age, seq_type)
    return result


def _read_emoji_data_file(filename):
    with open_unicode_data_file(filename) as f:
        return _read_emoji_data(f.readlines())


_EMOJI_QUAL_TYPES = [
    "component",
    "fully-qualified",
    "minimally-qualified",
    "unqualified",
]


def _read_emoji_test_data(data_string):
    """Parse the emoji-test.txt data.  This has names of proposed emoji that are
    not yet in the full Unicode data file.  Returns a list of tuples of
    sequence, group, subgroup, name.

    The data is a string."""
    line_re = re.compile(
        r"([0-9a-fA-F ]+)\s*;\s*(%s)\s*#\s*(?:[^\s]+)\s+(.*)\s*"
        % "|".join(_EMOJI_QUAL_TYPES)
    )
    result = []
    GROUP_PREFIX = "# group: "
    SUBGROUP_PREFIX = "# subgroup: "
    group = None
    subgroup = None
    for line in data_string.splitlines():
        line = line.strip()
        if not line:
            continue

        if line[0] == "#":
            if line.startswith(GROUP_PREFIX):
                group = line[len(GROUP_PREFIX) :].strip().encode("ascii")
                subgroup = None
            elif line.startswith(SUBGROUP_PREFIX):
                subgroup = line[len(SUBGROUP_PREFIX) :].strip().encode("ascii")
            continue

        m = line_re.match(line)
        if not m:
            raise ValueError('Did not match "%s" in emoji-test.txt' % line)
        if m.group(2) not in ["component", "fully-qualified"]:
            # We only want component and fully-qualified sequences, as those are
            # 'canonical'.  'minimally-qualified' apparently just leave off the
            # FEOF emoji presentation tag, we already assume these.
            # Information for the unqualified sequences should be
            # redundant.  At the moment we don't verify this so if the file
            # changes we won't catch that.
            continue
        seq = tuple(int(s, 16) for s in m.group(1).split())
        name = m.group(3).strip()
        if not (group and subgroup):
            raise Exception(
                "sequence %s missing group or subgroup" % seq_to_string(seq)
            )
        result.append((seq, group, subgroup, name))

    return result


_SUPPLEMENTAL_EMOJI_GROUP_DATA = """
# group: Misc

# subgroup: used with keycaps
0023 fe0f ; fully-qualified # ? number sign
002a fe0f ; fully-qualified # ? asterisk
0030 fe0f ; fully-qualified # ? digit zero
0031 fe0f ; fully-qualified # ? digit one
0032 fe0f ; fully-qualified # ? digit two
0033 fe0f ; fully-qualified # ? digit three
0034 fe0f ; fully-qualified # ? digit four
0035 fe0f ; fully-qualified # ? digit five
0036 fe0f ; fully-qualified # ? digit six
0037 fe0f ; fully-qualified # ? digit seven
0038 fe0f ; fully-qualified # ? digit eight
0039 fe0f ; fully-qualified # ? digit nine
20e3 ; fully-qualified # ? combining enclosing keycap

# As of Unicode 11 these have group data defined.
# subgroup: skin-tone modifiers
#1f3fb ; fully-qualified # ? emoji modifier fitzpatrick type-1-2
#1f3fc ; fully-qualified # ? emoji modifier fitzpatrick type-3
#1f3fd ; fully-qualified # ? emoji modifier fitzpatrick type-4
#1f3fe ; fully-qualified # ? emoji modifier fitzpatrick type-5
#1f3ff ; fully-qualified # ? emoji modifier fitzpatrick type-6

# subgroup: regional indicator symbols
1f1e6 ; fully-qualified # ? regional indicator symbol letter A
1f1e7 ; fully-qualified # ? regional indicator symbol letter B
1f1e8 ; fully-qualified # ? regional indicator symbol letter C
1f1e9 ; fully-qualified # ? regional indicator symbol letter D
1f1ea ; fully-qualified # ? regional indicator symbol letter E
1f1eb ; fully-qualified # ? regional indicator symbol letter F
1f1ec ; fully-qualified # ? regional indicator symbol letter G
1f1ed ; fully-qualified # ? regional indicator symbol letter H
1f1ee ; fully-qualified # ? regional indicator symbol letter I
1f1ef ; fully-qualified # ? regional indicator symbol letter J
1f1f0 ; fully-qualified # ? regional indicator symbol letter K
1f1f1 ; fully-qualified # ? regional indicator symbol letter L
1f1f2 ; fully-qualified # ? regional indicator symbol letter M
1f1f3 ; fully-qualified # ? regional indicator symbol letter N
1f1f4 ; fully-qualified # ? regional indicator symbol letter O
1f1f5 ; fully-qualified # ? regional indicator symbol letter P
1f1f6 ; fully-qualified # ? regional indicator symbol letter Q
1f1f7 ; fully-qualified # ? regional indicator symbol letter R
1f1f8 ; fully-qualified # ? regional indicator symbol letter S
1f1f9 ; fully-qualified # ? regional indicator symbol letter T
1f1fa ; fully-qualified # ? regional indicator symbol letter U
1f1fb ; fully-qualified # ? regional indicator symbol letter V
1f1fc ; fully-qualified # ? regional indicator symbol letter W
1f1fd ; fully-qualified # ? regional indicator symbol letter X
1f1fe ; fully-qualified # ? regional indicator symbol letter Y
1f1ff ; fully-qualified # ? regional indicator symbol letter Z

#subgroup: unknown flag
fe82b ; fully-qualified # ? unknown flag PUA codepoint
"""

# These are skin tone sequences that Unicode decided not to define.  Android
# shipped with them, so we're stuck with them forever regardless of what
# Unicode says.
#
# This data is in the format of emoji-sequences.txt and emoji-zwj-sequences.txt
_LEGACY_ANDROID_SEQUENCES = """
1F93C 1F3FB                ; Emoji_Modifier_Sequence ; people wrestling: light skin tone # 9.0
1F93C 1F3FC                ; Emoji_Modifier_Sequence ; people wrestling: medium-light skin tone # 9.0
1F93C 1F3FD                ; Emoji_Modifier_Sequence ; people wrestling: medium skin tone # 9.0
1F93C 1F3FE                ; Emoji_Modifier_Sequence ; people wrestling: medium-dark skin tone # 9.0
1F93C 1F3FF                ; Emoji_Modifier_Sequence ; people wrestling: dark skin tone # 9.0
1F93C 1F3FB 200D 2642 FE0F ; Emoji_ZWJ_Sequence ; men wrestling: light skin tone # 9.0
1F93C 1F3FC 200D 2642 FE0F ; Emoji_ZWJ_Sequence ; men wrestling: medium-light skin tone # 9.0
1F93C 1F3FD 200D 2642 FE0F ; Emoji_ZWJ_Sequence ; men wrestling: medium skin tone # 9.0
1F93C 1F3FE 200D 2642 FE0F ; Emoji_ZWJ_Sequence ; men wrestling: medium-dark skin tone # 9.0
1F93C 1F3FF 200D 2642 FE0F ; Emoji_ZWJ_Sequence ; men wrestling: dark skin tone # 9.0
1F93C 1F3FB 200D 2640 FE0F ; Emoji_ZWJ_Sequence ; women wrestling: light skin tone # 9.0
1F93C 1F3FC 200D 2640 FE0F ; Emoji_ZWJ_Sequence ; women wrestling: medium-light skin tone # 9.0
1F93C 1F3FD 200D 2640 FE0F ; Emoji_ZWJ_Sequence ; women wrestling: medium skin tone # 9.0
1F93C 1F3FE 200D 2640 FE0F ; Emoji_ZWJ_Sequence ; women wrestling: medium-dark skin tone # 9.0
1F93C 1F3FF 200D 2640 FE0F ; Emoji_ZWJ_Sequence ; women wrestling: dark skin tone # 9.0
"""

# Defines how to insert the new sequences into the standard order data.  Would
# have been nice to merge it into the above legacy data but that would have
# required a format change.
_LEGACY_ANDROID_ORDER = """
-1F93C  # people wrestling
1F93C 1F3FB
1F93C 1F3FC
1F93C 1F3FD
1F93C 1F3FE
1F93C 1F3FF
-1F93C 200D 2642 FE0F  # men wrestling
1F93C 1F3FB 200D 2642 FE0F
1F93C 1F3FC 200D 2642 FE0F
1F93C 1F3FD 200D 2642 FE0F
1F93C 1F3FE 200D 2642 FE0F
1F93C 1F3FF 200D 2642 FE0F
-1F93C 200D 2640 FE0F  # women wrestling
1F93C 1F3FB 200D 2640 FE0F
1F93C 1F3FC 200D 2640 FE0F
1F93C 1F3FD 200D 2640 FE0F
1F93C 1F3FE 200D 2640 FE0F
1F93C 1F3FF 200D 2640 FE0F
"""


def _get_order_patch(order_text, seq_to_name):
    """Create a mapping from a key sequence to a list of sequence, name tuples.
    This will be used to insert additional sequences after the key sequence
    in the order data.  seq_to_name is a mapping from new sequence to name,
    so the names don't have to be duplicated in the order data."""

    patch_map = {}
    patch_key = None
    patch_list = None

    def get_sequence(seqtext):
        return tuple([int(s, 16) for s in seqtext.split()])

    for line in order_text.splitlines():
        ix = line.find("#")
        if ix >= 0:
            line = line[:ix]
        line = line.strip()
        if not line:
            continue
        if line.startswith("-"):
            if patch_list and patch_key:
                patch_map[patch_key] = patch_list
            patch_key = get_sequence(line[1:])
            patch_list = []
        else:
            seq = get_sequence(line)
            name = seq_to_name[seq]  # exception if seq is not in sequence_text
            patch_list.append((seq, name))
    if patch_list and patch_key:
        patch_map[patch_key] = patch_list

    return patch_map


def _get_android_order_patch():
    """Get an order patch using the legacy android data."""

    # maps from sequence to (name, age, type), we only need the name
    seq_data = _read_emoji_data(_LEGACY_ANDROID_SEQUENCES.splitlines())
    seq_to_name = {k: v[0] for k, v in seq_data.items()}
    return _get_order_patch(_LEGACY_ANDROID_ORDER, seq_to_name)


def _apply_order_patch(patch, group_list):
    """patch is a map from a key sequence to list of sequence, name pairs, and
    group_list is an ordered list of sequence, group, subgroup, name tuples.
    Iterate through the group list appending each item to a new list, and
    after appending an item matching a key sequence, also append all of its
    associated sequences in order using the same group and subgroup.
    Return the new list.  If there are any unused patches, raise an exception."""

    result = []
    patched = set()
    for t in group_list:
        result.append(t)
        if t[0] in patch:
            patched.add(t[0])
            _, group, subgroup, _ = t
            for seq, name in patch[t[0]]:
                result.append((seq, group, subgroup, name))

    unused = set(patch.keys()) - patched
    if unused:
        raise Exception(
            "%d unused patch%s\n  %s: "
            % (
                len(unused),
                "" if len(unused) == 1 else "es",
                "\n  ".join(seq_to_string(seq) for seq in sorted(unused)),
            )
        )

    return result


def _load_emoji_group_data():
    global _emoji_group_data
    if _emoji_group_data:
        return

    _emoji_group_data = {}

    with open_unicode_data_file("emoji-test.txt") as f:
        text = f.read()
    group_list = _read_emoji_test_data(text)

    # patch with android items
    patch = _get_android_order_patch()
    group_list = _apply_order_patch(patch, group_list)

    group_list.extend(_read_emoji_test_data(_SUPPLEMENTAL_EMOJI_GROUP_DATA))
    for i, (seq, group, subgroup, name) in enumerate(group_list):
        if seq in _emoji_group_data:
            print(
                "seq %s already in group data as %s"
                % (seq_to_string(seq), _emoji_group_data[seq])
            )
            print("    new value would be %s" % str((i, group, subgroup, name)))
        _emoji_group_data[seq] = (i, group, subgroup, name)

    assert len(group_list) == len(_emoji_group_data)


def get_emoji_group_data(seq):
    """Return group data for the canonical sequence seq, or None.
    Group data is a tuple of index, group, subgroup, and name.  The
    index is a unique global sort index for the sequence among all
    sequences in the group data."""
    _load_emoji_group_data()
    return _emoji_group_data.get(seq, None)


def get_emoji_groups():
    """Return the main emoji groups, in order."""
    _load_emoji_group_data()
    groups = []
    group = None
    for _, g, _, _ in sorted(_emoji_group_data.values()):
        if g != group:
            group = g
            groups.append(group)
    return groups


def get_emoji_subgroups(group):
    """Return the subgroups of this group, in order, or None
    if the group is not recognized."""
    _load_emoji_group_data()
    subgroups = []
    subgroup = None
    for _, g, sg, _ in sorted(_emoji_group_data.values()):
        if g == group:
            if sg != subgroup:
                subgroup = sg
                subgroups.append(subgroup)
    return subgroups if subgroups else None


def get_emoji_in_group(group, subgroup=None):
    """Return the sorted list of the emoji sequences in the group (limiting to
    subgroup if subgroup is not None).  Returns None if group does not
    exist, and an empty list if subgroup does not exist in group."""
    _load_emoji_group_data()
    result = None
    for seq, (index, g, sg, _) in _emoji_group_data.items():
        if g == group:
            if result is None:
                result = []
            if subgroup and sg != subgroup:
                continue
            result.append(seq)
    result.sort(key=lambda s: _emoji_group_data[s][0])
    return result


def get_sorted_emoji_sequences(seqs):
    """Seqs is a collection of canonical emoji sequences.  Returns a list of
    these sequences in the canonical emoji group order.  Sequences that are not
    canonical are placed at the end, in unicode code point order.
    """
    _load_emoji_group_data()
    return sorted(seqs, key=lambda s: (_emoji_group_data.get(s, 100000), s))


def _load_emoji_sequence_data():
    """Ensure the emoji sequence data is initialized."""
    global _emoji_sequence_data, _emoji_non_vs_to_canonical

    if _emoji_sequence_data is not None:
        return

    _emoji_sequence_data = {}
    _emoji_non_vs_to_canonical = {}

    def add_data(data):
        for k, t in data.items():
            if k in _emoji_sequence_data:
                print("already have data for sequence:", seq_to_string(k), t)
            _emoji_sequence_data[k] = t
            if EMOJI_VS in k:
                _emoji_non_vs_to_canonical[strip_emoji_vs(k)] = k

    for datafile in ["emoji-zwj-sequences.txt", "emoji-sequences.txt"]:
        add_data(_read_emoji_data_file(datafile))
    add_data(_read_emoji_data(_LEGACY_ANDROID_SEQUENCES.splitlines()))

    _load_unicode_data_txt()  # ensure character_names_data is populated
    _load_emoji_data()  # ensure presentation_default_text is populated
    _load_emoji_group_data()  # ensure group data is populated

    # Get names for single emoji from the test data. We will prefer these over
    # those in UnicodeData (e.g. prefer "one o'clock" to "clock face one oclock"),
    # and if they're not in UnicodeData these are proposed new emoji.
    for seq, (_, _, _, emoji_name) in _emoji_group_data.items():
        non_vs_seq = strip_emoji_vs(seq)
        if len(non_vs_seq) > 1:
            continue

        cp = non_vs_seq[0]

        # If it's not in character names data, it's a proposed emoji.
        if cp not in _character_names_data:
            # use 'ignore' to strip curly quotes etc if they exist, unicode
            # character names are ASCII, and it's probably best to keep it that way.
            cp_name = emoji_name.encode("ascii", "ignore").upper()
            _character_names_data[cp] = cp_name

        is_default_text_presentation = cp in _presentation_default_text
        if is_default_text_presentation:
            seq = (cp, EMOJI_VS)

        emoji_age = age(cp)
        if emoji_age is not None:
            emoji_age = float(emoji_age)
        emoji_age = PROPOSED_EMOJI_AGE

        current_data = _emoji_sequence_data.get(seq) or (
            emoji_name,
            emoji_age,
            "Emoji_Single_Sequence",
        )

        if is_default_text_presentation:
            emoji_name = "(emoji) " + emoji_name

        _emoji_sequence_data[seq] = (emoji_name, current_data[1], current_data[2])

    # Fill in sequences of single emoji, handling non-canonical to canonical also.
    for k in _emoji:
        non_vs_seq = (k,)

        is_default_text_presentation = k in _presentation_default_text
        if is_default_text_presentation:
            canonical_seq = (k, EMOJI_VS)
            _emoji_non_vs_to_canonical[non_vs_seq] = canonical_seq
        else:
            canonical_seq = non_vs_seq

        if canonical_seq in _emoji_sequence_data:
            # Prefer names we have where they exist
            emoji_name, emoji_age, seq_type = _emoji_sequence_data[canonical_seq]
        else:
            emoji_name = name(k, "unnamed").lower()
            if name == "unnamed":
                continue
            emoji_age = age(k)
            seq_type = "Emoji_Single_Sequence"

        if is_default_text_presentation and not emoji_name.startswith("(emoji) "):
            emoji_name = "(emoji) " + emoji_name
        _emoji_sequence_data[canonical_seq] = (emoji_name, emoji_age, seq_type)


def get_emoji_sequences(age=None, types=None):
    """Return the set of canonical emoji sequences, filtering to those <= age
    if age is not None, and those with type in types (if not a string) or
    type == types (if type is a string) if types is not None.  By default
    all sequences are returned, including those for single emoji."""
    _load_emoji_sequence_data()

    result = _emoji_sequence_data.keys()
    if types is not None:
        if isinstance(types, basestring):
            types = frozenset([types])
        result = [k for k in result if _emoji_sequence_data[k][1] in types]
    if age is not None:
        age = float(age)
        result = [k for k in result if _emoji_sequence_data[k][0] <= age]
    return result


def get_emoji_sequence_data(seq):
    """Return a tuple of the name, age, and type for the (possibly non-canonical)
    sequence, or None if not recognized as a sequence."""
    _load_emoji_sequence_data()

    seq = get_canonical_emoji_sequence(seq)
    if not seq or seq not in _emoji_sequence_data:
        return None
    return _emoji_sequence_data[seq]


def get_emoji_sequence_name(seq):
    """Return the name of the (possibly non-canonical)  sequence, or None if
    not recognized as a sequence."""
    data = get_emoji_sequence_data(seq)
    return None if not data else data[0]


def get_emoji_sequence_age(seq):
    """Return the age of the (possibly non-canonical)  sequence, or None if
    not recognized as a sequence.  Proposed sequences have PROPOSED_EMOJI_AGE
    as the age."""
    # floats are a pain since the actual values are decimal.  maybe use
    # strings to represent age.
    data = get_emoji_sequence_data(seq)
    return None if not data else data[1]


def get_emoji_sequence_type(seq):
    """Return the type of the (possibly non-canonical)  sequence, or None if
    not recognized as a sequence.  Types are in EMOJI_SEQUENCE_TYPES."""
    data = get_emoji_sequence_data(seq)
    return None if not data else data[2]


def is_canonical_emoji_sequence(seq):
    """Return true if this is a canonical emoji sequence (has 'vs' where Unicode
    says it should), and is known."""
    _load_emoji_sequence_data()
    return seq in _emoji_sequence_data


def get_canonical_emoji_sequence(seq):
    """Return the canonical version of this emoji sequence if the sequence is
    known, or None."""
    if is_canonical_emoji_sequence(seq):
        return seq
    seq = strip_emoji_vs(seq)
    return _emoji_non_vs_to_canonical.get(seq, None)


def strip_emoji_vs(seq):
    """Return a version of this emoji sequence with emoji variation selectors
    stripped. This is the 'non-canonical' version used by the color emoji font,
    which doesn't care how the sequence is represented in text."""
    if EMOJI_VS in seq:
        return tuple([cp for cp in seq if cp != EMOJI_VS])
    return seq


def seq_to_string(seq):
    """Return a string representation of the codepoint sequence."""
    return "_".join("%04x" % cp for cp in seq)


def string_to_seq(seq_str):
    """Return a codepoint sequence (tuple) given its string representation."""
    return tuple([int(s, 16) for s in seq_str.split("_")])


def is_cp_seq(seq):
    return all(0 <= n <= 0x10FFFF for n in seq)


_REGIONAL_INDICATOR_START = 0x1F1E6
_REGIONAL_INDICATOR_END = 0x1F1FF


def is_regional_indicator(cp):
    return _REGIONAL_INDICATOR_START <= cp <= _REGIONAL_INDICATOR_END


def is_regional_indicator_seq(cps):
    return len(cps) == 2 and all(is_regional_indicator(cp) for cp in cps)


def regional_indicator_to_ascii(cp):
    assert is_regional_indicator(cp)
    return chr(cp - _REGIONAL_INDICATOR_START + ord("A"))


def ascii_to_regional_indicator(ch):
    assert "A" <= ch <= "Z"
    return ord(ch) - ord("A") + _REGIONAL_INDICATOR_START


def string_to_regional_indicator_seq(s):
    assert len(s) == 2
    return ascii_to_regional_indicator(s[0]), ascii_to_regional_indicator(s[1])


def regional_indicator_seq_to_string(cps):
    assert len(cps) == 2
    return "".join(regional_indicator_to_ascii(cp) for cp in cps)


def is_tag(cp):
    return 0xE0020 < cp < 0xE0080 or cp == 0xE0001


def tag_character_to_ascii(cp):
    assert is_tag(cp)
    if cp == 0xE0001:
        return "[begin]"
    if cp == 0xE007F:
        return "[end]"
    return chr(cp - 0xE0000)


def is_regional_tag_seq(seq):
    return (
        seq[0] == 0x1F3F4
        and seq[-1] == 0xE007F
        and all(0xE0020 < cp < 0xE007E for cp in seq[1:-1])
    )


_FITZ_START = 0x1F3FB
_FITZ_END = 0x1F3FF


def is_skintone_modifier(cp):
    return _FITZ_START <= cp <= _FITZ_END


def get_presentation_default_emoji():
    _load_emoji_data()
    return _presentation_default_emoji


def get_presentation_default_text():
    _load_emoji_data()
    return _presentation_default_text


def get_emoji():
    _load_emoji_data()
    return _emoji


def is_emoji(cp):
    _load_emoji_data()
    return cp in _emoji


def is_emoji_modifier_base(cp):
    _load_emoji_data()
    return cp in _emoji_modifier_base


def _load_unicode_emoji_variants():
    """Parse StandardizedVariants.txt and initialize a set of characters
    that have a defined emoji variant presentation.  All such characters
    also have a text variant presentation so a single set works for both."""

    global _emoji_variants, _emoji_variants_proposed
    if _emoji_variants:
        return

    emoji_variants = set()
    # prior to Unicode 11 emoji variants were part of the standard data.
    # as of Unicode 11 however they're only in a separate emoji data file.
    line_re = re.compile(r"([0-9A-F]{4,6})\s+FE0F\s*;\s*emoji style\s*;")
    with open_unicode_data_file("emoji-variation-sequences.txt") as f:
        for line in f:
            m = line_re.match(line)
            if m:
                emoji_variants.add(int(m.group(1), 16))

    _emoji_variants = frozenset(emoji_variants)

    try:
        read = 0
        skipped = 0
        with open_unicode_data_file("proposed-variants.txt") as f:
            for line in f:
                m = line_re.match(line)
                if m:
                    read += 1
                    cp = int(m.group(1), 16)
                    if cp in emoji_variants:
                        skipped += 1
                    else:
                        emoji_variants.add(cp)

        print(
            "skipped %s %d proposed variants"
            % ("all of" if skipped == read else skipped, read)
        )
    except IOError as e:
        if e.errno != 2:
            raise

    _emoji_variants_proposed = frozenset(emoji_variants)


def get_unicode_emoji_variants(include_proposed="proposed"):
    """Returns the emoji characters that have both emoji and text presentations.
    If include_proposed is 'proposed', include the ones proposed in 2016/08.  If
    include_proposed is 'proposed_extra', also include the emoji Noto proposes
    for text presentation treatment to align related characters.  Else
    include_proposed should resolve to boolean False."""
    _load_unicode_emoji_variants()
    if not include_proposed:
        return _emoji_variants
    elif include_proposed == "proposed":
        return _emoji_variants_proposed
    elif include_proposed == "proposed_extra":
        extra = tool_utils.parse_int_ranges("1f4b9 1f4c8-1f4ca 1f507 1f509-1f50a 1f44c")
        return _emoji_variants_proposed | extra
    else:
        raise Exception(
            "include_proposed is %s which is not in ['proposed', 'proposed_extra']"
            % include_proposed
        )


def _load_variant_data():
    """Parse StandardizedVariants.txt and initialize all non-emoji variant
    data.  The data is a mapping from codepoint to a list of tuples of:
    - variant selector
    - compatibility character (-1 if there is none)
    - shaping context (bitmask, 1 2 4 8 for isolate initial medial final)
    The compatibility character is for cjk mappings that map to 'the same'
    glyph as another CJK character."""

    global _variant_data, _variant_data_cps
    if _variant_data:
        return

    compatibility_re = re.compile(r"\s*CJK COMPATIBILITY IDEOGRAPH-([0-9A-Fa-f]+)")
    variants = collections.defaultdict(list)
    with open_unicode_data_file("StandardizedVariants.txt") as f:
        for line in f:
            x = line.find("#")
            if x >= 0:
                line = line[:x]
            line = line.strip()
            if not line:
                continue

            tokens = line.split(";")
            cp, var = tokens[0].split(" ")
            cp = int(cp, 16)
            varval = int(var, 16)
            if varval in [0xFE0E, 0xFE0F]:
                continue  # ignore emoji variants
            m = compatibility_re.match(tokens[1].strip())
            compat = int(m.group(1), 16) if m else -1
            context = 0
            if tokens[2]:
                ctx = tokens[2]
                if ctx.find("isolate") != -1:
                    context += 1
                if ctx.find("initial") != -1:
                    context += 2
                if ctx.find("medial") != -1:
                    context += 4
                if ctx.find("final") != -1:
                    context += 8
            variants[cp].append((varval, compat, context))

    _variant_data_cps = frozenset(variants.keys())
    _variant_data = variants


def has_variant_data(cp):
    _load_variant_data()
    return cp in _variant_data


def get_variant_data(cp):
    _load_variant_data()
    return _variant_data[cp][:] if cp in _variant_data else None


def variant_data_cps():
    _load_variant_data()
    return _variant_data_cps


# proposed emoji


def _load_proposed_emoji_data():
    """Parse proposed-emoji.txt if it exists to get cps/names of proposed emoji
    (but not approved) for this version of Unicode."""

    global _proposed_emoji_data, _proposed_emoji_data_cps
    if _proposed_emoji_data:
        return

    _proposed_emoji_data = {}
    line_re = re.compile(r"^U\+([a-zA-z0-9]{4,5})\s.*\s\d{4}Q\d\s+(.*)$")
    try:
        with open_unicode_data_file("proposed-emoji.txt") as f:
            for line in f:
                line = line.strip()
                if not line or line[0] == "#" or line.startswith(u"\u2022"):
                    continue

                m = line_re.match(line)
                if not m:
                    raise ValueError('did not match "%s"' % line)
                cp = int(m.group(1), 16)
                name = m.group(2)
                if cp in _proposed_emoji_data:
                    raise ValueError(
                        "duplicate emoji %x, old name: %s, new name: %s"
                        % (cp, _proposed_emoji_data[cp], name)
                    )

                _proposed_emoji_data[cp] = name
    except IOError as e:
        if e.errno != 2:
            # not file not found, rethrow
            raise

    _proposed_emoji_data_cps = frozenset(_proposed_emoji_data.keys())


def proposed_emoji_name(cp):
    _load_proposed_emoji_data()
    return _proposed_emoji_data.get(cp, "")


def proposed_emoji_cps():
    _load_proposed_emoji_data()
    return _proposed_emoji_data_cps


def is_proposed_emoji(cp):
    _load_proposed_emoji_data()
    return cp in _proposed_emoji_data_cps


def read_codeset(text):
    line_re = re.compile(r"^0x([0-9a-fA-F]{2,6})\s+0x([0-9a-fA-F]{4,6})\s+.*")
    codeset = set()
    for line in text.splitlines():
        m = line_re.match(line)
        if m:
            cp = int(m.group(2), 16)
            codeset.add(cp)
    return codeset


def codeset(cpname):
    """Return a set of the unicode codepoints in the code page named cpname, or
    None."""
    filename = ("%s.txt" % cpname).upper()
    filepath = path.join(
        path.dirname(__file__), os.pardir, "third_party", "unicode", filename
    )
    if not path.isfile(filepath):
        return None
    with open(filepath, "r") as f:
        return read_codeset(f.read())


def _dump_emoji_presentation():
    """Dump presentation info, for testing."""

    text_p = 0
    emoji_p = 0
    for cp in sorted(get_emoji()):
        cp_name = name(cp, "<error>")
        if cp in get_presentation_default_emoji():
            presentation = "emoji"
            emoji_p += 1
        elif cp in get_presentation_default_text():
            presentation = "text"
            text_p += 1
        else:
            presentation = "<error>"
        print(
            "%s%04x %5s %s" % (" " if cp < 0x10000 else "", cp, presentation, cp_name)
        )
    print(
        "%d total emoji, %d text presentation, %d emoji presentation"
        % (len(get_emoji()), text_p, emoji_p)
    )


def _load_nameslist_data():
    global _nameslist_see_also
    if _nameslist_see_also is not None:
        return

    _nameslist_see_also = collections.defaultdict(set)
    cp = None
    line_re = re.compile(r"^(?:(?:([0-9A-F]{4,6})\t.*)|(?:^\s+([x=])\s+(.*)))$")
    see_also_re = re.compile(r"\s*(?:\(.*\s-\s+([0-9A-F]{4,6})\))|([0-9A-F]{4,6})")
    with open_unicode_data_file("NamesList.txt") as f:
        for line in f:
            m = line_re.match(line)
            if not m:
                continue
            if m.group(1):
                cp = int(m.group(1), 16)
            else:
                rel = m.group(2).strip()
                val = m.group(3).strip()
                if rel != "x":
                    continue
                m = see_also_re.match(val)
                if not m:
                    raise Exception(
                        'could not match see also val "%s" in line "%s"' % (val, line)
                    )
                ref_cp = int(m.group(1) or m.group(2), 16)
                _nameslist_see_also[cp].add(ref_cp)


def see_also(cp):
    _load_nameslist_data()
    return frozenset(_nameslist_see_also.get(cp))


def _load_namealiases_data():
    global _namealiases_alt_names
    if _namealiases_alt_names is not None:
        return

    _namealiases_alt_names = collections.defaultdict(list)
    line_re = re.compile(r"([0-9A-F]{4,6});([^;]+);(.*)$")
    with open_unicode_data_file("NameAliases.txt") as f:
        for line in f:
            m = line_re.match(line)
            if not m:
                continue
            cp = int(m.group(1), 16)
            name = m.group(2).strip()
            name_type = m.group(3).strip()
            if not name_type in [
                "correction",
                "control",
                "alternate",
                "figment",
                "abbreviation",
            ]:
                raise Exception('unknown name type in "%s"' % line)
            if name_type == "figment":
                continue
            _namealiases_alt_names[cp].append((name, name_type))


def alt_names(cp):
    """Return list of name, nametype tuples for cp, or None."""
    _load_namealiases_data()
    return tuple(_namealiases_alt_names.get(cp))


if __name__ == "__main__":
    all_sequences = sorted(get_emoji_sequences())
    for k in all_sequences:
        if not get_emoji_group_data(k):
            print("no data:", seq_to_string(k))

    for group in get_emoji_groups():
        print("group:", group)
        for subgroup in get_emoji_subgroups(group):
            print("  subgroup:", subgroup)
            print("    %d items" % len(get_emoji_in_group(group, subgroup)))

    # dump some information for annotations
    for k in get_sorted_emoji_sequences(all_sequences):
        age = get_emoji_sequence_age(k)
        if age == 12:
            print(seq_to_string(k).replace("_", " "), "#", get_emoji_sequence_name(k))<|MERGE_RESOLUTION|>--- conflicted
+++ resolved
@@ -43,11 +43,7 @@
 from nototools import tool_utils  # parse_int_ranges
 
 # Update this when we update the base version data we use
-<<<<<<< HEAD
-UNICODE_VERSION = 13.0
-=======
 UNICODE_VERSION = 14.0
->>>>>>> c0502eef
 
 _data_is_loaded = False
 _property_value_aliases_data = {}
