#!/usr/bin/env python
# -*- coding: UTF-8 -*-
#
# Copyright 2015 Google Inc. All rights reserved.
#
# Licensed under the Apache License, Version 2.0 (the "License");
# you may not use this file except in compliance with the License.
# You may obtain a copy of the License at
#
#     http://www.apache.org/licenses/LICENSE-2.0
#
# Unless required by applicable law or agreed to in writing, software
# distributed under the License is distributed on an "AS IS" BASIS,
# WITHOUT WARRANTIES OR CONDITIONS OF ANY KIND, either express or implied.
# See the License for the specific language governing permissions and
# limitations under the License.

"""Generate data files for the Noto website."""

from __future__ import division

__author__ = 'roozbeh@google.com (Roozbeh Pournader)'

import argparse
import codecs
import collections
import csv
import datetime
import glob
import json
import locale
import os
from os import path
import shutil
import subprocess
import xml.etree.cElementTree as ElementTree

from fontTools import ttLib

from nototools import cldr_data
from nototools import coverage
from nototools import create_image
from nototools import extra_locale_data
from nototools import lang_data
from nototools import notoconfig
from nototools import noto_fonts
from nototools import tool_utils
from nototools import unicode_data

TOOLS_DIR = notoconfig.noto_tools()
FONTS_DIR = notoconfig.noto_fonts()
CJK_DIR = notoconfig.noto_cjk()
EMOJI_DIR = notoconfig.noto_emoji()

CLDR_DIR = path.join(TOOLS_DIR, 'third_party', 'cldr')

LAT_LONG_DIR = path.join(TOOLS_DIR, 'third_party', 'dspl')
SAMPLE_TEXT_DIR = path.join(TOOLS_DIR, 'sample_texts')

# The Apache license is currently not used for our fonts, but leave
# this just in case this changes in the future.  We have a copy of
# the Apache license in the noto-emoji repo, since it covers the
# code there, so just use that.
APACHE_LICENSE_LOC = path.join(EMOJI_DIR, 'LICENSE')
SIL_LICENSE_LOC = path.join(CJK_DIR, 'LICENSE')

README_HEADER = """This package is part of the noto project.  Visit
google.com/get/noto for more information.

Built on %s from the following noto repositor%s:
-----
"""


def check_families(family_map):
  # ensure the count of fonts in a family is what we expect
  for family_id, family in family_map.iteritems():
    hinted_members = family.hinted_members
    unhinted_members = family.unhinted_members

    if (hinted_members and unhinted_members and len(hinted_members) !=
        len(unhinted_members)):

      # Let's not consider this an error for now.  Just drop the members with
      # the higher number of fonts, assuming it's a superset of the fonts in the
      # smaller set, so that the fonts we provide and display are available to
      # all users.  This means website users will not be able to get these fonts
      # via the website.
      #
      # We'll keep the representative font and not try to change it.
      print 'Family %s has %d hinted members but %d unhinted memberts' % (
          family_id, len(hinted_members), len(unhinted_members))

      # The namedtuples are immutable, so we need to break them apart and reform
      # them
      name = family.name
      rep_member = family.rep_member
      charset = family.charset
      if len(hinted_members) < len(unhinted_members):
        unhinted_members = []
      else:
        hinted_members = []
      family_map[family_id] = noto_fonts.NotoFamily(
          name, family_id, rep_member, charset, hinted_members,
          unhinted_members)


def get_script_to_family_ids(family_map):
  """The keys in the returned map are all the supported scripts."""
  script_to_family_ids = collections.defaultdict(set)
  for key in family_map:
    script_key = family_map[key].rep_member.script
    for script in noto_fonts.script_key_to_scripts(script_key):
      script_to_family_ids[script].add(key)
  return script_to_family_ids


def get_family_id_to_lang_scrs(lang_scrs, script_to_family_ids):
  family_id_to_lang_scrs = collections.defaultdict(set)
  for lang_scr in lang_scrs:
    lang, script = lang_scr.split('-')
    family_ids = script_to_family_ids[script]
    for family_id in family_ids:
      family_id_to_lang_scrs[family_id].add(lang_scr)

  # Nastaliq patches:
  # Additionally map some languages in Arab script to Nastaliq ('Aran')
  if 'nastaliq-aran' in family_id_to_lang_scrs:
    nastaliq_lang_scrs = family_id_to_lang_scrs['nastaliq-aran']
    for lang_scr in ['bal-Arab', 'hnd-Arab', 'hno-Arab', 'ks-Arab', 'lah-Arab',
                     'pa-Arab', 'skr-Arab', 'ur-Arab']:
      if not lang_scr in lang_scrs:
        print 'Map nastaliq: %s not found' % lang_scr
      else:
        print 'added %s to nastaliq' % lang_scr
        nastaliq_lang_scrs.add(lang_scr)

  # Kufi patches:
  # - Kufi is broken for Urdu Heh goal (issue #34)
  # - Kufi doesn't support all characters needed for Khowar
  # - Kufi doesn't support all characters needed for Kashmiri
  if 'kufi-arab' in family_id_to_lang_scrs:
    kufi_lang_scrs = family_id_to_lang_scrs['kufi-arab']
    for lang_scr in ['ur-Arab', 'khw-Arab', 'ks-Arab']:
      if not lang_scr in lang_scrs:
        print 'Patch kufi: %s not found' % lang_scr
      else:
        kufi_lang_scrs.remove(lang_scr)
        print 'removed %s from kufi' % lang_scr
        if not kufi_lang_scrs:
          break

  # lad patches:
  # - lad is written in a style of Hebrew called Rashi, not sure
  #   if we support it so let's exclude it for now
  if 'sans-hebr' in family_id_to_lang_scrs:
    hebr_lang_scrs = family_id_to_lang_scrs['sans-hebr']
    for lang_scr in ['lad-Hebr']:
      if not lang_scr in lang_scrs:
        print 'Patch lad: %s not found' % lang_scr
      else:
        hebr_lang_scrs.remove(lang_scr)
        print 'removed %s from sans-hebr' % lang_scr
        if not hebr_lang_scrs:
          break;

  # ja patches:
  # - we generate all permutations of ja, including ja-Kana and
  #   ja-Hiri, but ja-Jpan subsumes these, so omit them.
  if 'sans-jpan' in family_id_to_lang_scrs:
    jpan_lang_scrs = family_id_to_lang_scrs['sans-jpan']
    for lang_scr in ['ja-Kana', 'ja-Hira']:
      if not lang_scr in lang_scrs:
        print 'Patch jpan: %s not found' % lang_scr
      else:
        jpan_lang_scrs.remove(lang_scr)
        print 'removed %s from sans-jpan' % lang_scr
        if not jpan_lang_scrs:
          break;

  for f, ls in family_id_to_lang_scrs.iteritems():
    if not ls:
      print '!family %s has no lang' % f

  return family_id_to_lang_scrs


def get_family_id_to_lang_scr_to_sample_key(family_id_to_lang_scrs,
                                           families,
                                           lang_scr_to_sample_infos):

    """For each lang_scr + family combination, determine which sample to use
    from those available for the lang_scr.  If the family can't display any
    of the samples, report an error, the lang will not be added to those
    supported by the family.  If the family supports no languages, also
    report an error.

    The returned value is a tuple:
    - a map from family_id to another map, which is:
      - a map from lang_scr to sample_key
    - a map from sample_key to sample info

    """

    family_id_to_lang_scr_to_sample_key = {}
    sample_key_to_info = {}

    tested_keys = set()
    failed_keys = set()

    for family_id in sorted(family_id_to_lang_scrs):
      lang_scr_to_sample_key = {}
      for lang_scr in sorted(family_id_to_lang_scrs[family_id]):
        sample_infos = lang_scr_to_sample_infos[lang_scr]
        assert len(sample_infos) > 0

        sample_key_for_lang = None
        for info in sample_infos:
          sample, _, sample_key = info

          full_key = sample_key + '-' + family_id
          if full_key in tested_keys:
            if full_key in failed_keys:
              print 'family %s already rejected sample %s (lang %s)' % (
                  family_id, sample_key, lang_scr)
              continue
          else:
            failed_cps = set()
            tested_keys.add(full_key)
            charset = families[family_id].charset
            for cp in sample:
              if ord(cp) in [
                  0xa, 0x28, 0x29, 0x2c, 0x2d, 0x2e, 0x3b, 0x5b, 0x5d, 0x2010,
                  0xfe0e, 0xfe0f]:
                continue
              if ord(cp) not in charset:
                failed_cps.add(ord(cp))

            if failed_cps:
              print 'family %s rejects sample %s for lang %s:\n  %s' % (
                  family_id, sample_key, lang_scr,
                  '\n  '.join('%04x (%s)' % (
                      cp, unichr(cp)) for cp in sorted(failed_cps)))
              failed_keys.add(full_key)
              continue

          print 'family %s accepts sample %s for lang %s' % (
              family_id, sample_key, lang_scr)

          sample_key_for_lang = sample_key
          if sample_key not in sample_key_to_info:
            sample_key_to_info[sample_key] = info
          break

        if not sample_key_for_lang:
          print '%s has no sample to display in %s' % (lang_scr, family_id)
        else:
          lang_scr_to_sample_key[lang_scr] = sample_key_for_lang

      if not lang_scr_to_sample_key:
        print '!%s can display no samples for any lang of %s' % (
            family_id, ', '.join(sorted(family_id_to_lang_scrs[family_id])))
      else:
        print '%s has samples for %s langs' % (
            family_id, len(lang_scr_to_sample_key))
        family_id_to_lang_scr_to_sample_key[family_id] = lang_scr_to_sample_key

    return (family_id_to_lang_scr_to_sample_key, sample_key_to_info)


def get_family_id_to_regions(family_id_to_lang_scr_to_sample_key):
  lang_scr_to_regions = collections.defaultdict(set)
  for region in sorted(cldr_data.known_regions()):
    if region == 'ZZ':
      continue
    if len(region) > 2: # e.g. world
      print 'skipping region %s' % region
      continue
    lang_scrs = cldr_data.region_to_lang_scripts(region)
    for lang_scr in lang_scrs:
      lang_scr_to_regions[lang_scr].add(region)

  family_id_to_regions = collections.defaultdict(set)
  warnings = set()
  for tup in family_id_to_lang_scr_to_sample_key.iteritems():
    family_id, lang_scr_to_sample_key = tup
    for lang_scr in lang_scr_to_sample_key:
      if lang_scr in lang_scr_to_regions:
        for region in lang_scr_to_regions[lang_scr]:
          family_id_to_regions[family_id].add(region)
      else:
        # don't warn about undefined languages
        if not lang_scr.startswith('und'):
          warnings.add(lang_scr)

  for lang_scr in sorted(warnings):
    print 'no mapping from %s to any region' % lang_scr

  return family_id_to_regions


def get_region_to_family_ids(family_id_to_regions):
  region_to_family_ids = collections.defaultdict(set)
  for family_id, regions in family_id_to_regions.iteritems():
    for region in regions:
      region_to_family_ids[region].add(family_id)
  return region_to_family_ids


def get_named_lang_scrs(family_id_to_lang_scr_to_sample_key):
  """Return the list of lang_scrs whose names appear in the UI."""
  named_lang_scrs = lang_data.lang_scripts()
  supported_lang_scrs = set()
  for family_id in family_id_to_lang_scr_to_sample_key:
    lang_scrs = [
        l for l in family_id_to_lang_scr_to_sample_key[family_id].keys()
        if l in named_lang_scrs]
    supported_lang_scrs.update(lang_scrs)
  return supported_lang_scrs


def get_lang_scr_sort_order(lang_scrs):
  """Return a sort order for lang_scrs based on the english name, but
  clustering related languages."""

  def lang_key(lang_scr):
    name = lang_data.lang_script_to_names(lang_scr)[0]
    if name.endswith (' script)'):
      ix = name.rfind('(') - 1
      script_sfx = ' ' + name[ix + 2: len(name) - 8]
      name = name[:ix]
    else:
      script_sfx = ''

    key = name
    for prefix in ['Ancient', 'Central', 'Eastern', 'Lower', 'Middle', 'North',
                   'Northern', 'Old', 'Southern', 'Southwestern', 'Upper',
                   'West', 'Western']:
      if name.startswith(prefix + ' '):
        key = name[len(prefix) + 1:] + ' ' + name[:len(prefix)]
        break

    for cluster in ['Arabic', 'French', 'Chinese', 'English', 'German', 'Hindi',
                    'Malay', 'Nahuatl', 'Tamazight', 'Thai']:
      if name.find(cluster) != -1:
        key = cluster + '-' + name
        break

    return key + script_sfx

  sorted_lang_scrs = list(lang_scrs)
  sorted_lang_scrs.sort(key=lang_key)
  n = 0
  tag_order = {}
  for lang_scr in sorted_lang_scrs:
    tag_order[lang_scr] = n
    n += 1
  return tag_order


def get_charset_info(charset):

  """Returns an encoding of the charset as pairs of lengths of runs of chars
  to skip and chars to include.  Each length is written as length - 1 in
  hex-- except when length == 1, which is written as the empty string-- and
  separated from the next length by a comma.  Thus successive commas
  indicate a length of 1, a 1 indicates a length of 2, and so on.  Since
  the minimum representable length is 1, the base is -1 so that the first
  run (a skip) of 1 can be output as a comma to then start the first
  included character at 0 if need be.  Only as many pairs of values as are
  needed to encode the last run of included characters."""

  ranges = coverage.convert_set_to_ranges(charset)
  prev = -1
  range_list = []
  for start, end in ranges:
    range_len = start - 1 - prev
    if range_len > 0:
      range_list.append('%x' % range_len)
    else:
      range_list.append('')
    range_len = end - start
    if range_len > 0:
      range_list.append('%x' % range_len)
    else:
      range_list.append('')
    prev = end + 1
  return ','.join(range_list)


def get_sample_from_sample_file(lang_scr_ext):
  filepath = path.join(SAMPLE_TEXT_DIR, lang_scr_ext + '.txt')
  if path.exists(filepath):
    return unicode(open(filepath).read().strip(), 'UTF-8')
  return None


ATTRIBUTION_DATA = {}

def get_attribution(lang_scr_ext):
  if not ATTRIBUTION_DATA:
    attribution_path = path.join(TOOLS_DIR, 'sample_texts', 'attributions.txt')
    with open(attribution_path, 'r') as f:
      data = f.readlines()
    for line in data:
      line = line.strip()
      if not line or line[0] == '#':
        continue
      tag, attrib = line.split(':')
      ATTRIBUTION_DATA[tag.strip()] = attrib.strip()
    print 'read %d lines of attribution data' % len(ATTRIBUTION_DATA)
  try:
    return ATTRIBUTION_DATA[lang_scr_ext + '.txt']
  except KeyError:
    print 'no attribution for %s' % lang_scr_ext
    return 'none'


EXEMPLAR_CUTOFF_SIZE = 60

def sample_text_from_exemplar(exemplar):
  exemplar = [c for c in exemplar
                if unicode_data.category(c[0])[0] in 'LNPS']
  exemplar = exemplar[:EXEMPLAR_CUTOFF_SIZE]
  return ' '.join(exemplar)


def get_sample_infos(lang_scr):
  """Return a list of tuples of:
  - a short sample text string
  - an attribution key, one of
    UN: official UN translation, needs attribution
    other: not an official UN translation, needs non-attribution
    original: public domain translation, does not need attribution
    none: we have no attribution info on this, does not need attribution
  - source key.
  The list is in order of priority: language texts, udhr samples, exemplars for
  the language, sample text for the script, exemplars for the script."""

  assert '-' in lang_scr

  sample_infos = []
  sample_text = get_sample_from_sample_file(lang_scr + '_text')
  if sample_text is not None:
    src_key = lang_scr + '_text'
    attr = get_attribution(src_key)
    sample_infos.append((sample_text, attr, src_key))

  sample_text = get_sample_from_sample_file(lang_scr + '_udhr')
  if sample_text is not None:
    src_key = lang_scr + '_udhr'
    attr = get_attribution(src_key)
    sample_infos.append((sample_text, attr, src_key))

  lang, script = lang_scr.split('-')
  if lang != 'und':
    exemplar, src_key = cldr_data.get_exemplar_and_source(lang_scr)
    if exemplar is not None:
      sample_infos.append(
          (sample_text_from_exemplar(exemplar), 'none', src_key))

  src_key = 'und-' + script + '_chars'
  sample_text = get_sample_from_sample_file(src_key)
  if sample_text is not None:
    sample_infos.append((sample_text, 'none', src_key))

  exemplar, src_key = cldr_data.get_exemplar_and_source('und-' + script)
  if exemplar is not None:
    sample_infos.append((sample_text_from_exemplar(exemplar), 'none', src_key))

  if not sample_infos:
    print '!No sample info for %s' % lang_scr

  return sample_infos


def get_family_id_to_default_lang_scr(family_id_to_lang_scrs, families):
  """Return a mapping from family id to default lang tag, for families
  that have multiple lang tags.  This is based on likely subtags and
  the script of the family (Latn for LGC).
  """

  family_id_to_default_lang_scr = {}
  for family_id, lang_scrs in family_id_to_lang_scrs.iteritems():
    script_key = families[family_id].rep_member.script
    primary_script = noto_fonts.script_key_to_primary_script(script_key)

    if script_key == 'Aran':
      # patch for Nastaliq
      lang = 'ur'
    else:
      lang = lang_data.script_to_default_lang(primary_script)
    lang_scr = lang + '-' + primary_script

    if lang_scr not in lang_scrs:
      print 'default lang_scr \'%s\' not listed for family %s %s' % (
          lang_scr, family_id, lang_scrs)

    family_id_to_default_lang_scr[family_id] = lang_scr
  return family_id_to_default_lang_scr


lat_long_data = {}

def read_lat_long_data():
  with open(path.join(LAT_LONG_DIR, 'countries.csv')) as lat_long_file:
    for row in csv.reader(lat_long_file):
      region, latitude, longitude, _ = row
      if region == 'country':
          continue  # Skip the header
      if not latitude:
          continue  # Empty latitude
      latitude = float(latitude)
      longitude = float(longitude)
      lat_long_data[region] = (latitude, longitude)

  # From the English Wikipedia and The World Factbook at
  # https://www.cia.gov/library/publications/the-world-factbook/fields/2011.html
  lat_long_data.update({
      'AC': (-7-56/60, -14-22/60),  # Ascension Island
      'AX': (60+7/60, 19+54/60),  # Åland Islands
      'BL': (17+54/60, -62-50/60),  # Saint Barthélemy
      'BQ': (12+11/60, -68-14/60),  # Caribbean Netherlands
      'CP': (10+18/60, -109-13/60),  # Clipperton Island
      'CW': (12+11/60, -69),  # Curaçao
      'DG': (7+18/60+48/3600, 72+24/60+40/3600),  # Diego Garcia
       # Ceuta and Melilla, using Ceuta
      'EA': (35+53/60+18/3600, -5-18/60-56/3600),
      'IC': (28.1, -15.4),  # Canary Islands
      'MF': (18+4/60+31/3600, -63-3/60-36/3600),  # Saint Martin
      'SS': (8, 30),  # South Sudan
      'SX': (18+3/60, -63-3/60),  # Sint Maarten
      'TA': (-37-7/60, -12-17/60),  # Tristan da Cunha
       # U.S. Outlying Islands, using Johnston Atoll
      'UM': (16+45/60, -169-31/60),
  })


def get_region_lat_lng_data(regions):
  if not lat_long_data:
    read_lat_long_data()
  return lat_long_data


def get_css_generic_family(family):
    if family in {'Noto Naskh', 'Noto Serif', 'Tinos'}:
        return 'serif'
    if family in {'Arimo', 'Noto Kufi', 'Noto Sans'}:
        return 'sans-serif'
    if family == 'Cousine':
        return 'monospace'
    return None


<<<<<<< HEAD
CSS_WEIGHT_MAPPING = {
    'Thin': 250,
    'ExtraLight': 250,
    'Light': 300,
    'DemiLight': 350,
    'Regular': 400,
    'Medium': 500,
    'SemiBold': 600,
    'Bold': 700,
    'Black': 900,
}

=======
>>>>>>> 555ff5cc
def css_weight(weight_string):
    return noto_fonts.WEIGHTS[weight_string]


def css_weight_to_string(weight):
    return noto_fonts.WEIGHT_TO_STRING[weight]


def css_style(style_value):
    if style_value is None:
        return 'normal'
    else:
        assert style_value == 'Italic'
        return 'italic'


_DEBUG_KEYS = frozenset([
  'families', 'script_to_family_ids', 'lang_scr_to_sample_infos',
  'family_id_to_lang_scrs', 'family_id_to_lang_scr_to_sample_key',
  'sample_key_to_info', 'family_id_to_regions', 'region_to_family_ids',
  'family_id_to_default_lang_scr',
    ])

def check_debug(debug):
  if debug == None:
    return frozenset()
  elif not debug:
    return _DEBUG_KEYS

  for key in debug:
    if not key in _DEBUG_KEYS:
      print 'Bad debug key(s) found.  Keys are:\n  %s' % (
        '\n  '.join(sorted(_DEBUG_KEYS)))
      raise ValueError()

  return frozenset(debug)


class WebGen(object):

  def __init__(
      self, target, clean, repo_info, pretty_json, no_zips=False,
      no_images=False, no_css=False, no_data=False, no_build=False, debug=None):
    self.target = target
    self.clean = clean
    self.repo_info = repo_info
    self.pretty_json = pretty_json
    self.no_zips = no_zips
    self.no_images = no_images
    self.no_css = no_css
    self.no_data = no_data
    self.no_build = no_build or (no_zips and no_images and no_css and no_data)
    self.debug = check_debug(debug)

    self.pkgs = path.join(target, 'pkgs')
    self.fonts = path.join(target, 'fonts')
    self.css = path.join(target, 'css')
    self.samples = path.join(target, 'samples')
    self.data = path.join(target, 'data')

  def clean_target_dir(self):
    if path.exists(self.target):
        print 'Removing the old website directory from %s...' % self.target
        shutil.rmtree(self.target)

  def write_json(self, obj, name):
    filepath = path.join(self.data, name + '.json')
    with codecs.open(filepath, 'w', encoding='UTF-8') as f:
      json.dump(obj, f, ensure_ascii=False, separators=(',', ':'))

    if self.pretty_json:
      filepath = path.join(self.data, 'pretty', name + '-pretty.json')
      with codecs.open(filepath, 'w', encoding='UTF-8') as f:
        json.dump(obj, f, ensure_ascii=False, separators=(',', ': '),
                       indent=4)

  def ensure_target_dirs_exist(self):
    def mkdirs(p):
      if not path.exists(p):
        os.makedirs(p)
    mkdirs(self.target)
    mkdirs(self.pkgs)
    mkdirs(self.css)
    mkdirs(self.fonts)
    mkdirs(self.samples)
    mkdirs(self.data)
    if self.pretty_json:
      mkdirs(path.join(self.data, 'pretty'))

  def create_zip(self, name, fonts, readme_path):
    zipname = name + '.zip'
    zippath = path.join(self.pkgs, zipname)
    if path.isfile(zippath):
      print('Assuming %s is valid.' % zipname)
    else:
      pairs = [(readme_path, path.basename(readme_path))]
      license_types = set(font.license_type for font in fonts)
      if 'apache' in license_types:
        pairs.append((APACHE_LICENSE_LOC, 'LICENSE_APACHE.txt'))
      if 'sil' in license_types:
        pairs.append((SIL_LICENSE_LOC, 'LICENSE_OFL.txt'))
      for font in fonts:
        pairs.append((font.filepath, path.basename(font.filepath)))
      tool_utils.generate_zip_with_7za_from_filepairs(pairs, zippath)
      print 'Created zip %s' % zippath
    return os.stat(zippath).st_size

  def get_readme_keys(self):
    return 'fonts cjk emoji all'.split()

  def get_readme_key_for_filepath(self, filepath):
    abs_filepath = tool_utils.resolve_path(filepath)
    for key in self.get_readme_keys()[:-1]:
      key_path = tool_utils.resolve_path('[%s]/' % key)
      if abs_filepath.startswith(key_path):
        return key
    raise Exception('no key for path %s' % abs_filepath)

  def get_readme_path(self, readme_key):
    return '/tmp/readmes/%s/README' % readme_key

  def build_readmes(self):
    """Create README files for the zips.  These are named README
    and are put into /tmp/readmes/{fonts|cjk|emoji|all} before
    being copied to zip files."""

    date_str = str(datetime.date.today())
    names = self.get_readme_keys()
    for name in names:
      fname = self.get_readme_path(name)
      tool_utils.ensure_dir_exists(path.dirname(fname))
      with open(fname, 'w') as f:
        if name == 'all':
          f.write(README_HEADER % (date_str, 'ies'))
          for i, n in enumerate(names[:-1]):
            if i > 0:
              f.write('-----\n')
            f.write(self.repo_info[n])
            f.write('\n')
        else:
          f.write(README_HEADER % (date_str, 'y'))
          f.write(self.repo_info[name])
          f.write('\n')

  def build_family_zips(self, key, family):
    readme_key = self.get_readme_key_for_filepath(family.rep_member.filepath)
    readme_path = self.get_readme_path(readme_key)

    zip_name = noto_fonts.get_family_filename(family)
    hinted_size = 0
    unhinted_size = 0
    if family.hinted_members:
      hinted_size = self.create_zip(
          zip_name + '-hinted', family.hinted_members, readme_path)
    if family.unhinted_members:
      unhinted_size = self.create_zip(
          zip_name + '-unhinted', family.unhinted_members, readme_path)
    return zip_name, hinted_size, unhinted_size

  def build_zips(self, families):
    zip_info = {}
    for key, family_data in families.iteritems():
      zip_info[key] = self.build_family_zips(key, family_data)
    return zip_info

  def build_universal_zips(self, families):
    hinted_fonts = []
    unhinted_fonts = []
    readme_path = self.get_readme_path('all')
    for family_data in families.values():
      hinted_fonts.extend(
          family_data.hinted_members or family_data.unhinted_members)
      unhinted_fonts.extend(
          family_data.unhinted_members or family_data.hinted_members)
    hinted_size = self.create_zip(
        'Noto-hinted', hinted_fonts, readme_path)
    unhinted_size = self.create_zip(
        'Noto-unhinted', unhinted_fonts, readme_path)
    return 'Noto', hinted_size, unhinted_size

  def copy_font(self, fontpath):
    basename = path.basename(fontpath)
    dst = path.join(self.fonts, basename)
    shutil.copy(fontpath, dst)
    return basename

  def build_family_css(self, key, family):
    fonts = [m for m in (family.hinted_members or family.unhinted_members)
             if not m.is_UI]
    fonts.sort(
        key=lambda f: (
            f.is_mono, css_weight(f.weight), css_style(f.slope) == 'italic'))

    css_name = key + '.css'
    css_path = path.join(self.css, css_name)
    max_font_size = 0
    with open(css_path, 'w') as css_file:
      for font in fonts:
        font_path = self.copy_font(font.filepath)
        max_font_size = max(max_font_size, os.stat(font.filepath).st_size)
        # Make it possible to access Mono cjk variants and those with irregular
        # css values by assigning them other names.
        css_family = family.name
        if font.is_cjk and font.is_mono:
          css_family += ' ' + 'Mono'
        weight = css_weight(font.weight)
        if weight % 100 != 0:
          css_family += ' ' + str(weight)
          # prevent auto-bolding of this font by describing it as bold
          weight = 700
        slope = css_style(font.slope)
        css_file.write(
          '@font-face {\n'
          '  font-family: "%s";\n'
          '  font-weight: %d;\n'
          '  font-style: %s;\n'
          '  src: url(../fonts/%s) format("truetype");\n'
          '}\n' % (css_family, weight, slope, font_path))
    return max_font_size

  def build_css(self, families):
    css_info = {}
    for key, family_data in families.iteritems():
      css_info[key] = self.build_family_css(key, family_data)
    return css_info

  def build_data_json(self, family_id_to_lang_scr_to_sample_key,
                      families, family_zip_info, universal_zip_info,
                      family_id_to_regions, region_to_family_ids):

    data_obj = collections.OrderedDict()
    families_obj = collections.OrderedDict()

    # Sort families by English name, except 'Noto Sans', 'Noto Serif', and
    # 'Noto Mono' come first, in that order
    initial_ids = ['sans-lgc', 'serif-lgc', 'mono-mono']
    family_ids = [family_id for family_id
                  in family_id_to_lang_scr_to_sample_key
                  if family_id not in initial_ids]
    family_ids = sorted(family_ids, key=lambda f: families[f].name)
    sorted_ids = [fid for fid in initial_ids
                  if fid in family_id_to_lang_scr_to_sample_key]
    sorted_ids.extend(family_ids)
    for k in sorted_ids:
      family = families[k]
      family_obj = {}
      family_obj['name'] = family.name

      name, hinted_size, unhinted_size = family_zip_info[k]
      pkg_obj = collections.OrderedDict()
      if hinted_size:
        pkg_obj['hinted'] = hinted_size
      if unhinted_size:
        pkg_obj['unhinted'] = unhinted_size
      family_obj['pkgSize'] = pkg_obj

      # special case number of fonts for CJK
      if family.rep_member.is_cjk:
        num_fonts = 7 #ignore mono
      else:
        num_fonts = len(family.hinted_members or family.unhinted_members)
      family_obj['fonts'] = num_fonts
      # only displayed langs -- see build_family_json lang_scrs
      lang_scrs_map = family_id_to_lang_scr_to_sample_key[k]
      family_obj['langs'] = sum(
          [1 for l in lang_scrs_map if not l.startswith('und-')])
      family_obj['regions'] = len(family_id_to_regions[k])

      families_obj[k] = family_obj
    data_obj['family'] = families_obj

    data_obj['familyOrder'] = sorted_ids

    # get inverse map from lang_scr to family_id
    lang_scr_to_family_ids = collections.defaultdict(set)
    for family_id, lang_scrs in family_id_to_lang_scr_to_sample_key.iteritems():
      for lang_scr in lang_scrs:
        lang_scr_to_family_ids[lang_scr].add(family_id)

    # Dont list 'und-' lang tags, these are for default samples and not
    # listed in the UI
    lang_scrs = [l for l in lang_scr_to_family_ids if not l.startswith('und-')]

    langs_obj = collections.OrderedDict()
    # sort by english name
    for lang_scr in sorted(lang_scrs,
                           key=lambda l: lang_data.lang_script_to_names(l)[0]):
      lang_obj = collections.OrderedDict()
      names = lang_data.lang_script_to_names(lang_scr)
      english_name = names[0]
      lang_obj['name'] = english_name
      if cldr_data.is_rtl(lang_scr):
        lang_obj['rtl'] = True
      lang_obj['families'] = sorted(lang_scr_to_family_ids[lang_scr])
      native_names = [n for n in names[1:] if n != english_name]
      if native_names:
        lang_obj['keywords'] = native_names
      langs_obj[lang_scr] = lang_obj
    data_obj['lang'] = langs_obj

    regions_obj = collections.OrderedDict()
    for region in sorted(region_to_family_ids,
                         key=lambda r: cldr_data.get_english_region_name(r)):
      region_obj = collections.OrderedDict()
      region_obj['families'] = sorted(region_to_family_ids[region])
      region_obj['keywords'] = [cldr_data.get_english_region_name(region)]
      regions_obj[region] = region_obj
    data_obj['region'] = regions_obj

    pkg_obj = collections.OrderedDict()
    pkg_obj['hinted'] = universal_zip_info[1]
    pkg_obj['unhinted'] = universal_zip_info[2]
    data_obj['pkgSize'] = pkg_obj

    self.write_json(data_obj, 'data')

  def _sorted_displayed_members(self, family):
    members = [m for m in (family.hinted_members or family.unhinted_members)
               if not (m.is_UI or (m.is_cjk and m.is_mono))]
    # sort non-italic before italic
    return sorted(members,
                  key=lambda f: str(css_weight(f.weight)) + '-' +
                  ('b' if css_style(f.slope) == 'italic' else 'a'))

  def build_family_json(
      self, family_id, family, lang_scrs_map, lang_scr_sort_order, regions,
      css_info, default_lang_scr):

    family_obj = collections.OrderedDict()
    category = get_css_generic_family(family.name)
    if category:
      family_obj['category'] = category
    if lang_scrs_map:
      # The map includes all samples, but some samples have no language.
      # These are not listed.
      lang_scrs = [l for l in lang_scrs_map.keys() if not l.startswith('und-')]
      lang_scrs.sort(key=lambda l: lang_scr_sort_order[l])
      family_obj['langs'] = lang_scrs
      # The mapping from sample to sample id includes all samples.
      samples_obj = collections.OrderedDict()
      for lang_scr in sorted(lang_scrs_map.keys()):
        samples_obj[lang_scr] = lang_scrs_map[lang_scr]
      family_obj['samples'] = samples_obj
    if default_lang_scr:
      family_obj['defaultLang'] = default_lang_scr
      if lang_scrs_map:
        assert default_lang_scr in lang_scrs_map
    if regions:
      family_obj['regions'] = sorted(regions)
    if family.charset:
      family_obj['ranges'] = get_charset_info(family.charset)
    promo = None
    if family_id == 'emoji-zsye-color':
      promo = ('Explore all emojis in Noto Color Emoji', './help/emoji')
    elif family_id in [
        'sans-jpan', 'sans-kore', 'sans-hans', 'sans-hant',
        'serif-jpan', 'serif-kore', 'serif-hans', 'serif-hant']:
      promo = ('Learn more about Noto Serif/Sans CJK', './help/cjk')
    if promo:
      promo_obj = collections.OrderedDict()
      promo_obj['text'] = promo[0]
      promo_obj['link'] = promo[1]
      family_obj['promo'] = promo_obj
    fonts_obj = []
    displayed_members = self._sorted_displayed_members(family)
    for font in displayed_members:
      weight_style = collections.OrderedDict()
      weight_style['weight'] = css_weight(font.weight)
      weight_style['style'] = css_style(font.slope)
      fonts_obj.append(weight_style)
    family_obj['fonts'] = fonts_obj
    family_obj['fontSize'] = css_info
    self.write_json(family_obj, family_id)

  def build_families_json(self, family_id_to_lang_scr_to_sample_key,
                          families, family_id_to_default_lang_scr,
                          family_id_to_regions, family_css_info,
                          lang_scr_sort_order):
    for family_id, lang_scrs_map in sorted(
        family_id_to_lang_scr_to_sample_key.iteritems()):
      family = families[family_id]
      regions = family_id_to_regions[family_id]
      css_info = family_css_info[family_id]
      default_lang_scr = family_id_to_default_lang_scr[family_id]
      self.build_family_json(
          family_id, family, lang_scrs_map, lang_scr_sort_order,
          regions, css_info, default_lang_scr)

  def build_misc_json(self, sample_key_to_info, region_data):
    meta_obj = collections.OrderedDict()

    samples_obj = collections.OrderedDict()
    for sample_key in sorted(sample_key_to_info):
      text, attrib, _ = sample_key_to_info[sample_key]
      sample_obj = collections.OrderedDict()
      sample_obj['text'] = text
      sample_obj['attrib'] = attrib
      samples_obj[sample_key] = sample_obj
    meta_obj['samples'] = samples_obj

    # don't need much accuracy for our map UI use case
    def trim_decimals(num):
      return float('%1.2f' % num)

    regions_obj = collections.OrderedDict()
    for region in sorted(region_data):
      lat, lng = region_data[region]
      lat = trim_decimals(lat)
      lng = trim_decimals(lng)
      region_obj = collections.OrderedDict()
      region_obj['lat'] = lat
      region_obj['lng'] = lng
      regions_obj[region] = region_obj

    meta_obj['region'] = regions_obj

    self.write_json(meta_obj, 'meta')

  def build_family_images(
      self, family, lang_scr, sample_text, attrib, sample_key):
    family_id = family.family_id
    is_cjk = family.rep_member.is_cjk
    is_rtl = cldr_data.is_rtl(lang_scr)
    displayed_members = self._sorted_displayed_members(family)
    for font in displayed_members:
      weight = css_weight(font.weight)
      style = css_style(font.slope)
      if font.variant == 'color':
        imgtype = 'png'
        fsize = 36
        lspc = 44
      else:
        imgtype = 'svg'
        fsize = 20
        lspc = 32
      image_file_name = '%s_%s_%d_%s.%s' % (
          family_id, lang_scr, weight, style, imgtype)
      if is_cjk and family.name.find('Serif') < 0:
        # The sans and serif cjk's are named differently, and it confuses
        # fontconfig.  Sans includes 'Regular' and 'Bold' in the standard
        # font names, but serif doesn't.  Fontconfig registers two names
        # for these in the sans (with and without the weight), but only
        # the name without weight for the serif.  So if you ask pango/cairo
        # for the serif font and include the weight name, it fails and
        # falls back to some non-noto font.
        family_name = family.name + ' ' + font.weight
      else:
        family_name = family.name
      image_location = path.join(self.samples, image_file_name)
      if path.isfile(image_location):
        # Don't rebuild images when continuing.
        print "Continue: assuming image file '%s' is valid." % image_location
        continue
      print 'create %s' % image_file_name
      create_image.create_img(
          sample_text,
          image_location,
          family=family_name,
          language=lang_scr,
          rtl=is_rtl,
          width=685,
          # text is coming out bigger than we expect, perhaps this is why?
          font_size=int(fsize * (72.0/96.0)),
          line_spacing=int(lspc * (72.0/96.0)),
          weight=weight,
          style=style)

  def build_images(self, family_id_to_lang_scr_to_sample_key,
                   families, family_id_to_default_lang_scr,
                   sample_key_to_info):
    for family_id in sorted(family_id_to_lang_scr_to_sample_key):
      family = families[family_id]
      print 'Generating images for %s...' % family.name
      default_lang = family_id_to_default_lang_scr[family_id]
      lang_scr_to_sample_key = family_id_to_lang_scr_to_sample_key[family_id]

      # We don't know that rendering the same sample text with different
      # languages is the same, so we have to generate all the samples and
      # name them based on the language.  But most of the samples with the
      # same font and text will be the same, because the fonts generally
      # only customize for a few language tags.
      for lang_scr, sample_key in sorted(lang_scr_to_sample_key.iteritems()):
        sample_text, attrib, _ = sample_key_to_info[sample_key]
        self.build_family_images(
            family, lang_scr, sample_text, attrib, sample_key)

  def build_ttc_zips(self):
    """Generate zipped versions of the ttc files and put in pkgs directory."""

    # The font family code skips the ttc files, but we want them in the
    # package directory. Instead of mucking with the family code to add the ttcs
    # and then exclude them from the other handling, we'll just handle them
    # separately.
    # For now at least, the only .ttc fonts are the CJK fonts

    readme_path = self.get_readme_path('cjk')
    readme_pair = (readme_path, path.basename(readme_path))
    filenames = [path.basename(f) for f in os.listdir(CJK_DIR)
                 if f.endswith('.ttc')]
    for filename in filenames:
      zip_basename = filename + '.zip'
      zip_path = path.join(self.pkgs, zip_basename)
      if path.isfile(zip_path):
          print("Assuming built %s is valid." % zip_basename)
          continue
      oldsize = os.stat(path.join(CJK_DIR, filename)).st_size
      pairs = [
          readme_pair,
          (SIL_LICENSE_LOC, 'LICENSE_OFL.txt'),
          (path.join(CJK_DIR, filename), filename)]
      tool_utils.generate_zip_with_7za_from_filepairs(pairs, zip_path)
      newsize = os.stat(zip_path).st_size
      print "Wrote " + zip_path
      print 'Compressed from {0:,}B to {1:,}B.'.format(oldsize, newsize)

    # NotoSans/SerifCJK.ttc.zip already has been zipped for size reasons
    # because git doesn't like very large files. So it wasn't in the above
    # files. For our purposes ideally it would have the license file in it,
    # but it doesn't.  So we have to copy the zip and add the license to
    # the copy.
<<<<<<< HEAD
    for filename in ['NotoSansCJK.ttc.zip', 'NotoSerifCJK.ttc.zip']:
=======
    # The Serif ttc is so big github won't let us push it.  In fact, I can't
    # even commit it to my repo because then I can't push anything.  So
    # the serif ttc is not here.
    for filename in ['NotoSansCJK.ttc.zip']:
>>>>>>> 555ff5cc
      src_zip = path.join(CJK_DIR, filename)
      dst_zip = path.join(self.pkgs, filename)
      shutil.copy2(src_zip, dst_zip)
      pairs = [readme_pair, (SIL_LICENSE_LOC, 'LICENSE_OFL.txt')]
      tool_utils.generate_zip_with_7za_from_filepairs(pairs, dst_zip)
<<<<<<< HEAD
=======


  def build_subset_zips(self):
    """Generate zipped versions of the CJK subset families for access via
    the link on the cjk help page."""

    # The font family code skips the subset files, but we want them in the
    # package directory. Like the ttcs, we handle them separately.

    readme_path = self.get_readme_path('cjk')
    readme_pair = (readme_path, path.basename(readme_path))
    for style in ['Sans', 'Serif']:
      for subset in ['KR', 'JP', 'SC', 'TC']:
        base_name = 'Noto%s%s' % (style, subset)
        zip_name = '%s.zip' % base_name
        zip_path = path.join(self.pkgs, zip_name)
        if path.isfile(zip_path):
          print("Assuming built %s is valid." % zip_name)
          continue

        filenames = glob.glob(path.join(CJK_DIR, base_name + '-*.otf'))
        if not filenames:
          raise Exception('no file in %s matched "%s"' % (CJK_DIR, family_pat))

        oldsize = sum(os.stat(f).st_size for f in filenames)
        pairs = [
            readme_pair,
            (SIL_LICENSE_LOC, 'LICENSE_OFL.txt')]
        pairs.extend((f, path.basename(f)) for f in filenames)
>>>>>>> 555ff5cc

        tool_utils.generate_zip_with_7za_from_filepairs(pairs, zip_path)
        newsize = os.stat(zip_path).st_size
        print "Wrote " + zip_path
        print 'Compressed from {0:,}B to {1:,}B.'.format(oldsize, newsize)

  def build_subset_zips(self):
    """Generate zipped versions of the CJK subset families for access via
    the link on the cjk help page."""

    # The font family code skips the subset files, but we want them in the
    # package directory. Like the ttcs, we handle them separately.

    readme_path = self.get_readme_path('cjk')
    readme_pair = (readme_path, path.basename(readme_path))
    for style in ['Sans', 'Serif']:
      for subset in ['KR', 'JP', 'SC', 'TC']:
        base_name = 'Noto%s%s' % (style, subset)
        zip_name = '%s.zip' % base_name
        zip_path = path.join(self.pkgs, zip_name)
        if path.isfile(zip_path):
          print("Assuming built %s is valid." % zip_name)
          continue

        filenames = glob.glob(path.join(CJK_DIR, base_name + '-*.otf'))
        if not filenames:
          raise Exception('no file in %s matched "%s"' % (CJK_DIR, family_pat))

        oldsize = sum(os.stat(f).st_size for f in filenames)
        pairs = [
            readme_pair,
            (SIL_LICENSE_LOC, 'LICENSE_OFL.txt')]
        pairs.extend((f, path.basename(f)) for f in filenames)

        tool_utils.generate_zip_with_7za_from_filepairs(pairs, zip_path)
        newsize = os.stat(zip_path).st_size
        print "Wrote " + zip_path
        print 'Compressed from {0:,}B to {1:,}B.'.format(oldsize, newsize)

  def generate(self):
    if self.clean:
      self.clean_target_dir()

    if not self.no_build:
      self.ensure_target_dirs_exist()

    def use_in_web(font):
      return (not font.subset and
              not font.fmt == 'ttc' and
              not font.script in {'CJK', 'HST'} and
              not font.family in {'Arimo', 'Cousine', 'Tinos'})
    fonts = filter(use_in_web, noto_fonts.get_noto_fonts())
    families = noto_fonts.get_families(fonts)

    check_families(families)

    if 'families' in self.debug:
      print '\n#debug families'
      for family_id, family in sorted(families.iteritems()):
        print '%s (%s, %s)' % (
            family_id, family.name, noto_fonts.get_family_filename(family))
        if family.hinted_members:
          print '  hinted: %s' % ', '.join(sorted(
              [path.basename(m.filepath) for m in family.hinted_members]))
        if family.unhinted_members:
          print '  unhinted: %s' % ', '.join(sorted(
              [path.basename(m.filepath) for m in family.unhinted_members]))

    script_to_family_ids = get_script_to_family_ids(families)
    if 'script_to_family_ids' in self.debug:
      print '\n#debug script to family ids'
      for script, family_ids in sorted(script_to_family_ids.iteritems()):
        print '%s: %s' % (script, ', '.join(sorted(family_ids)))

    all_lang_scrs = set(['und-' + script for script in script_to_family_ids])
    all_lang_scrs.update(lang_data.lang_scripts())

    lang_scr_to_sample_infos = {}
    for lang_scr in all_lang_scrs:
      lang, script = lang_scr.split('-')
      if not script in script_to_family_ids:
        print 'no family supports script in %s' % lang_scr
        continue

      sample_infos = get_sample_infos(lang_scr)
      if not sample_infos:
        continue

      lang_scr_to_sample_infos[lang_scr] = sample_infos

    if 'lang_scr_to_sample_infos' in self.debug:
      print '\n#debug lang+script to sample infos'
      for lang_scr, info_list in sorted(lang_scr_to_sample_infos.iteritems()):
        for info in info_list:
          print '%s: %s, %s, len %d' % (
              lang_scr, info[2], info[1], len(info[0]))

    family_id_to_lang_scrs = get_family_id_to_lang_scrs(
        lang_scr_to_sample_infos.keys(), script_to_family_ids)
    if 'family_id_to_lang_scrs' in self.debug:
      print '\n#debug family id to list of lang+script'
      for family_id, lang_scrs in sorted(family_id_to_lang_scrs.iteritems()):
        print '%s: (%d) %s' % (
            family_id, len(lang_scrs), ' '.join(sorted(lang_scrs)))

    family_id_to_lang_scr_to_sample_key, sample_key_to_info = (
        get_family_id_to_lang_scr_to_sample_key(
            family_id_to_lang_scrs, families, lang_scr_to_sample_infos))
    if 'family_id_to_lang_scr_to_sample_key' in self.debug:
      print '\n#debug family id to map from lang+script to sample key'
      for family_id, lang_scr_to_sample_key in sorted(
          family_id_to_lang_scr_to_sample_key.iteritems()):
        print '%s (%d):' % (family_id, len(lang_scr_to_sample_key))
        for lang_scr, sample_key in sorted(lang_scr_to_sample_key.iteritems()):
          print '  %s: %s' % (lang_scr, sample_key)
    if 'sample_key_to_info' in self.debug:
      print '\n#debug sample key to sample info'
      for sample_key, info in sorted(sample_key_to_info.iteritems()):
        print '%s: %s, len %d' % (
            sample_key, info[1], len(info[0]))

    family_id_to_regions = get_family_id_to_regions(
        family_id_to_lang_scr_to_sample_key)
    if 'family_id_to_regions' in self.debug:
      print '\n#debug family id to regions'
      for family_id, regions in sorted(family_id_to_regions.iteritems()):
        print '%s: (%d) %s' % (
            family_id, len(regions), ', '.join(sorted(regions)))

    region_to_family_ids = get_region_to_family_ids(family_id_to_regions)
    if 'region_to_family_ids' in self.debug:
      print '\n#debug region to family ids'
      for region, family_ids in sorted(region_to_family_ids.iteritems()):
        print '%s: (%d) %s' % (
            region, len(family_ids), ', '.join(sorted(family_ids)))

    family_id_to_default_lang_scr = get_family_id_to_default_lang_scr(
        family_id_to_lang_scrs, families)
    if 'family_id_to_default_lang_scr' in self.debug:
      print '\n#debug family id to default lang scr'
      for family_id, lang_scr in sorted(
          family_id_to_default_lang_scr.iteritems()):
        print '%s: %s' % (family_id, lang_scr)

    region_data = get_region_lat_lng_data(region_to_family_ids.keys())

    lang_scrs = get_named_lang_scrs(family_id_to_lang_scr_to_sample_key)
    lang_scr_sort_order = get_lang_scr_sort_order(lang_scrs)

    # sanity checks
    # all families have languages, and all those have samples.
    # all families have a default language, and that is in the sample list
    error_list = []
    for family in families.values():
      family_id = family.family_id
      if not family_id in family_id_to_lang_scr_to_sample_key:
        error_list.append('no entry for family %s' % family_id)
        continue

      lang_scr_to_sample_key = family_id_to_lang_scr_to_sample_key[family_id]
      if not lang_scr_to_sample_key:
        error_list.append('no langs for family %s' % family_id)
        continue

      for lang_scr in lang_scr_to_sample_key:
        sample_key = lang_scr_to_sample_key[lang_scr]
        if not sample_key:
          error_list.append(
              'no sample key for lang %s in family %s' % (lang_scr, sample_key))
          continue
        if not sample_key in sample_key_to_info:
          error_list.append('no sample for sample key: %s' % sample_key)

      if not family_id in family_id_to_default_lang_scr:
        error_list.append('no default lang for family %s' % family_id)
        continue
      default_lang_scr = family_id_to_default_lang_scr[family_id]
      if not default_lang_scr in lang_scr_to_sample_key:
        error_list.append('default lang %s not in samples for family %s' %
                          (default_lang_scr, family_id))

    if error_list:
      print 'Errors:\n' + '\n  '.join(error_list)

    if error_list or self.no_build:
      print 'skipping build output'
      return

    # build outputs
    # zips are required for data
    if self.no_zips and self.no_data:
      print 'skipping zip output'
    else:
      self.build_readmes()

      family_zip_info = self.build_zips(families)
      universal_zip_info = self.build_universal_zips(families)

      # build outputs not used by the json but linked to from the web page
      if not self.no_zips:
        self.build_ttc_zips()
        self.build_subset_zips()

    if self.no_css:
      print 'skipping css output'
    else:
      family_css_info = self.build_css(families)

    if self.no_data:
      print 'skipping data output'
    else:
      self.build_data_json(family_id_to_lang_scr_to_sample_key,
                           families, family_zip_info, universal_zip_info,
                           family_id_to_regions, region_to_family_ids)

      self.build_families_json(family_id_to_lang_scr_to_sample_key,
                               families, family_id_to_default_lang_scr,
                               family_id_to_regions, family_css_info,
                               lang_scr_sort_order)

      self.build_misc_json(sample_key_to_info, region_data)

    if self.no_images:
      print 'skipping image output'
    else:
      self.build_images(family_id_to_lang_scr_to_sample_key,
                        families,  family_id_to_default_lang_scr,
                        sample_key_to_info)


def get_repo_info(skip_checks):
  """Looks at the three noto fonts repos (fonts, cjk, emoji) and
  gets information about the current state of each.  Returns
  a mapping from 'fonts', 'cjk', and 'emoji' to the corresponding
  info.

  If skip_checks is not set, checks that the repos are in a good
  state (at a known annotated tag and there are no pending commits),
  otherwise an exception is raised."""

  repo_info = {}
  errors = []
  for repo_name in 'fonts cjk emoji'.split():
    msg_lines = []
    repo = tool_utils.resolve_path('[%s]' % repo_name)
    repo_head_commit = tool_utils.git_head_commit(repo)
    repo_branch = tool_utils.git_get_branch(repo)
    msg_lines.append('Repo: noto-%s' % repo_name)
    if skip_checks:
      msg_lines.append('Branch: %s' % repo_branch)
      msg_lines.append('Commit: %s\nSubject: %s' % repo_head_commit)
    else:
      if not tool_utils.git_is_clean(repo):
        errors.append('repo noto-%s is not clean' % repo_name)
        continue
      repo_tag = None
      for tag in tool_utils.git_tags(repo):
        if tag[0] == repo_head_commit[0]: # matching commits
          repo_tag = tag
          break
      if not repo_tag:
        errors.append('noto-%s is not at a release tag' % repo_name)
        continue
      tag_commit, tag_name, tag_date = tag
      tag_info = tool_utils.git_tag_info(repo, tag_name)
      msg_lines.append(
          'Tag: %s\nDate: %s\nCommit:%s\n\n%s' % (
              tag_name, tag_date, tag_commit, tag_info))
    message = '\n'.join(msg_lines)
    print 'repo message for %s:\n%s' % (repo_name, message)
    repo_info[repo_name] = message
  if errors:
    for _, v in sorted(repo_info.iteritems()):
      print v
    raise Exception('Some repos are not clean\n' + '\n'.join(errors))
  return repo_info


def main():
    """Outputs data files for the noto website."""

    default_dest = '/tmp/website2'

    parser = argparse.ArgumentParser()
    parser.add_argument('-c', '--clean',  help='clean target directory',
                        action='store_true')
    parser.add_argument('-d', '--dest', help='target dir, default %s' %
                        default_dest, default=default_dest, metavar='dir')
    parser.add_argument('-pj', '--pretty_json',
                        help='generate additional pretty json',
                        action='store_true')
    parser.add_argument('-nr', '--no_repo_check',
                        help='do not check that repos are in a good state',
                        action='store_true')
    parser.add_argument('-nz', '--no_zips', help='skip zip generation',
                        action='store_true')
    parser.add_argument('-ni', '--no_images', help='skip image generation',
                        action='store_true')
    parser.add_argument('-nd', '--no_data', help='skip data generation',
                        action='store_true')
    parser.add_argument('-nc', '--no_css', help='skip css generation',
                        action='store_true')
    parser.add_argument('-n', '--no_build',
                        help='skip build of zip, image, data, and css',
                        action='store_true')
    parser.add_argument('--debug',
                        help='types of information to dump during build',
                        nargs='*')
    args = parser.parse_args();

    repo_info = get_repo_info(args.no_repo_check)

    webgen = WebGen(args.dest, args.clean, repo_info, args.pretty_json,
                    no_zips=args.no_zips, no_images=args.no_images,
                    no_css=args.no_css, no_data=args.no_data,
                    no_build=args.no_build, debug=args.debug)
    webgen.generate()


if __name__ == '__main__':
    locale.setlocale(locale.LC_COLLATE, 'en_US.UTF-8')
    main()<|MERGE_RESOLUTION|>--- conflicted
+++ resolved
@@ -552,21 +552,6 @@
     return None
 
 
-<<<<<<< HEAD
-CSS_WEIGHT_MAPPING = {
-    'Thin': 250,
-    'ExtraLight': 250,
-    'Light': 300,
-    'DemiLight': 350,
-    'Regular': 400,
-    'Medium': 500,
-    'SemiBold': 600,
-    'Bold': 700,
-    'Black': 900,
-}
-
-=======
->>>>>>> 555ff5cc
 def css_weight(weight_string):
     return noto_fonts.WEIGHTS[weight_string]
 
@@ -1087,56 +1072,16 @@
     # files. For our purposes ideally it would have the license file in it,
     # but it doesn't.  So we have to copy the zip and add the license to
     # the copy.
-<<<<<<< HEAD
-    for filename in ['NotoSansCJK.ttc.zip', 'NotoSerifCJK.ttc.zip']:
-=======
     # The Serif ttc is so big github won't let us push it.  In fact, I can't
     # even commit it to my repo because then I can't push anything.  So
     # the serif ttc is not here.
     for filename in ['NotoSansCJK.ttc.zip']:
->>>>>>> 555ff5cc
       src_zip = path.join(CJK_DIR, filename)
       dst_zip = path.join(self.pkgs, filename)
       shutil.copy2(src_zip, dst_zip)
       pairs = [readme_pair, (SIL_LICENSE_LOC, 'LICENSE_OFL.txt')]
       tool_utils.generate_zip_with_7za_from_filepairs(pairs, dst_zip)
-<<<<<<< HEAD
-=======
-
-
-  def build_subset_zips(self):
-    """Generate zipped versions of the CJK subset families for access via
-    the link on the cjk help page."""
-
-    # The font family code skips the subset files, but we want them in the
-    # package directory. Like the ttcs, we handle them separately.
-
-    readme_path = self.get_readme_path('cjk')
-    readme_pair = (readme_path, path.basename(readme_path))
-    for style in ['Sans', 'Serif']:
-      for subset in ['KR', 'JP', 'SC', 'TC']:
-        base_name = 'Noto%s%s' % (style, subset)
-        zip_name = '%s.zip' % base_name
-        zip_path = path.join(self.pkgs, zip_name)
-        if path.isfile(zip_path):
-          print("Assuming built %s is valid." % zip_name)
-          continue
-
-        filenames = glob.glob(path.join(CJK_DIR, base_name + '-*.otf'))
-        if not filenames:
-          raise Exception('no file in %s matched "%s"' % (CJK_DIR, family_pat))
-
-        oldsize = sum(os.stat(f).st_size for f in filenames)
-        pairs = [
-            readme_pair,
-            (SIL_LICENSE_LOC, 'LICENSE_OFL.txt')]
-        pairs.extend((f, path.basename(f)) for f in filenames)
->>>>>>> 555ff5cc
-
-        tool_utils.generate_zip_with_7za_from_filepairs(pairs, zip_path)
-        newsize = os.stat(zip_path).st_size
-        print "Wrote " + zip_path
-        print 'Compressed from {0:,}B to {1:,}B.'.format(oldsize, newsize)
+
 
   def build_subset_zips(self):
     """Generate zipped versions of the CJK subset families for access via
